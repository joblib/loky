--- conflicted
+++ resolved
@@ -63,12 +63,8 @@
 
           - name: linux-py313
             os: ubuntu-latest
-<<<<<<< HEAD
             PYTHON_VERSION: "3.13"
-=======
-            PYTHON_VERSION: "3.11"
             LOKY_TEST_NO_LSCPU: "true"
->>>>>>> 70b6f21c
           - name: linux-py39-joblib-tests
             os: ubuntu-latest
             PYTHON_VERSION: "3.9"
