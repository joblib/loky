--- conflicted
+++ resolved
@@ -3,21 +3,12 @@
   strategy:
     matrix:
 
-<<<<<<< HEAD
-      windows-py39:
-        imageName: "windows-2019"
-        python.version: "3.9"
-        tox.env: py39
-      windows-py37:
-        imageName: "windows-2019"
-=======
       windows-py310:
         imageName: windows-latest
         python.version: "3.10"
         tox.env: py310
       windows-py37:
         imageName: windows-latest
->>>>>>> a1844095
         python.version: "3.7"
         tox.env: py37
 
@@ -45,14 +36,11 @@
         python.version: "3.9"
         tox.env: "py39"
         joblib.tests: "true"
-<<<<<<< HEAD
-=======
       linux-python-py38-high-memory:
         imageName: "ubuntu-20.04"
         python.version: "3.8"
         tox.env: py38
         RUN_MEMORY: "true"
->>>>>>> a1844095
       linux-py37:
         imageName: "ubuntu-20.04"
         python.version: "3.7"
@@ -68,21 +56,8 @@
       inputs:
         versionSpec: '$(python.version)'
       displayName: 'Use Python $(python.version)'
-<<<<<<< HEAD
-      condition: not(in(variables['python.version'], '3.10', 'pypy3'))
-    - bash: |
-        sudo add-apt-repository ppa:deadsnakes/nightly
-        sudo apt update
-        sudo apt install python3.10 python3.10-venv python3.10-dev
-        python3.10 -m venv nightly-venv
-        echo "##vso[task.prependpath]nightly-venv/bin"
-      displayName: Install Python 3.10 from ppa:deadsnakes/nightly
-      condition: eq(variables['python.version'], '3.10')
-    - bash: |
-=======
       condition: ne(variables['python.version'], 'pypy3')
     - bash: |
->>>>>>> a1844095
         wget -q https://downloads.python.org/pypy/pypy3.7-v7.3.7-linux64.tar.bz2 -O pypy.tar.bz2
         mkdir -p pypy3
         (cd pypy3; tar --strip-components=1 -xf ../pypy.tar.bz2)
