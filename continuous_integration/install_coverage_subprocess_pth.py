# Make it possible to enable test coverage reporting for Python
# code run in children processes.
# http://coverage.readthedocs.io/en/latest/subprocess.html

import os.path as op
from distutils.sysconfig import get_python_lib

FILE_CONTENT = """\
import coverage; coverage.process_startup()
"""

filename = op.join(get_python_lib(), 'coverage_subprocess.pth')
<<<<<<< HEAD
with open(filename, 'w') as f:
=======
with open(filename, mode='w') as f:
>>>>>>> 64e08860
    f.write(FILE_CONTENT)

print(f'Installed subprocess coverage support: {filename}')<|MERGE_RESOLUTION|>--- conflicted
+++ resolved
@@ -10,11 +10,7 @@
 """
 
 filename = op.join(get_python_lib(), 'coverage_subprocess.pth')
-<<<<<<< HEAD
-with open(filename, 'w') as f:
-=======
 with open(filename, mode='w') as f:
->>>>>>> 64e08860
     f.write(FILE_CONTENT)
 
 print(f'Installed subprocess coverage support: {filename}')