--- conflicted
+++ resolved
@@ -27,7 +27,6 @@
     (cd $JOBLIB/externals && bash copy_loky.sh $TRAVIS_BUILD_DIR)
     pytest -vl --ignore $JOBLIB/externals --pyargs joblib
 else
-<<<<<<< HEAD
 
     export PYTEST_ARGS="-vl --timeout=30 --maxfail=5"
     if [ "$LOKY_TEST_FORCE_OPENBLAS" = "true" ]; then
@@ -35,21 +34,13 @@
         # installed via pip.
         export PYTEST_ARGS="$PYTEST_ARGS --openblas-test-noskip"
     fi
-=======
-    # Run the tests and collect trace coverage data both in the subprocesses
-    # and its subprocesses.
-    PYTEST_ARGS="-vl --timeout=60 --maxfail=5"
->>>>>>> f4739e12
     if [ "$RUN_MEMORY" != "true" ]; then
         # Skip high memory usage tests when there are not required on CI
         PYTEST_ARGS="$PYTEST_ARGS --skip-high-memory -sk 'limit or osx'"
     fi
-<<<<<<< HEAD
 
     # Run the tests and collect trace coverage data both in the subprocesses
     # and its subprocesses.
-    COVERAGE_PROCESS_START="$TRAVIS_BUILD_DIR/.coveragerc" tox -- $PYTEST_ARGS
-=======
     COVERAGE_PROCESS_START="$TRAVIS_BUILD_DIR/.coveragerc" $PYTHON -m tox -- $PYTEST_ARGS
->>>>>>> f4739e12
+
 fi