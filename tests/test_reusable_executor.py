--- conflicted
+++ resolved
@@ -715,11 +715,7 @@
         # (see #155)
         assert isinstance(f, concurrent.futures.Future)
         _, running = concurrent.futures.wait([f], timeout=15)
-<<<<<<< HEAD
-        assert not running
-=======
         assert len(running) == 0
->>>>>>> 763e8ecc
 
     thread_configurations = [
         ('constant', 'clean_start'),
