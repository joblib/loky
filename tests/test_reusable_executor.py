--- conflicted
+++ resolved
@@ -1,21 +1,18 @@
 import os
-<<<<<<< HEAD
-=======
-import subprocess
 import sys
->>>>>>> 2c21e44d
 import gc
 import sys
 import time
 import ctypes
-from tempfile import NamedTemporaryFile
 import pytest
 import warnings
 import threading
+import subprocess
 from time import sleep
 import multiprocessing as mp
 from multiprocessing import util, current_process
 from pickle import PicklingError, UnpicklingError
+from tempfile import NamedTemporaryFile
 
 import cloudpickle
 from packaging.version import Version
