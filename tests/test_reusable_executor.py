import os
import subprocess
import sys
import gc
import ctypes
from tempfile import NamedTemporaryFile
import pytest
import warnings
import threading
from time import sleep
from multiprocessing import util, current_process
from pickle import PicklingError, UnpicklingError

import cloudpickle
from packaging.version import Version

import loky
from loky import cpu_count
from loky import get_reusable_executor
from loky.process_executor import _RemoteTraceback, TerminatedWorkerError
from loky.process_executor import BrokenProcessPool, ShutdownExecutorError
from loky.reusable_executor import _ReusablePoolExecutor
from loky.backend.context import _MAX_WINDOWS_WORKERS

try:
    import psutil
except ImportError:
    psutil = None

from ._executor_mixin import ReusableExecutorMixin
from .utils import TimingWrapper, id_sleep, check_python_subprocess_call
from .utils import filter_match

cloudpickle_version = Version(cloudpickle.__version__)

# Compat windows
if sys.platform == "win32":
    from signal import SIGTERM as SIGKILL

    libc = ctypes.cdll.msvcrt
else:
    from signal import SIGKILL
    from ctypes.util import find_library

    libc = ctypes.CDLL(find_library("c"))


try:
    import numpy as np
except ImportError:
    np = None


def clean_warning_registry():
    """Safe way to reset warnings."""
    warnings.resetwarnings()
    registry_name = "__warningregistry__"
    for mod in list(sys.modules.values()):
        warning_registry = getattr(mod, registry_name, None)
        if warning_registry is not None:
            warning_registry.clear()


def wait_dead(worker, n_tries=1000, delay=0.001):
    """Wait for process pid to die"""
    for _ in range(n_tries):
        if worker.exitcode is not None:
            return
        sleep(delay)
    raise RuntimeError(
        f"Process {worker.pid} failed to die for at least "
        f"{delay * n_tries:0.3f}s"
    )


def crash():
    """Induces a segfault"""
    import faulthandler

    faulthandler._sigsegv()


def exit():
    """Induces a sys exit with exitcode 0"""
    sys.exit(0)


def c_exit(exitcode=0):
    """Induces a libc exit with exitcode 0"""
    libc.exit(exitcode)


def sleep_then_check_pids_exist(arg):
    """Sleep for some time and the check if all the passed pids exist"""
    time, pids = arg
    sleep(time)
    res = True
    for p in pids:
        res &= psutil.pid_exists(p)
    return res


def kill_friend(pid, delay=0):
    """Function that send SIGKILL at process pid"""
    sleep(delay)
    try:
        os.kill(pid, SIGKILL)
    except (PermissionError, ProcessLookupError) as e:
        if psutil.pid_exists(pid):
            util.debug("Fail to kill an alive process?!?")
            raise e
        util.debug(f"process {pid} was already dead")


def raise_error(etype=UnpicklingError, message=None):
    """Function that raises an Exception in process"""
    raise etype(message)


def return_instance(cls):
    """Function that returns a instance of cls"""
    return cls()


class SayWhenError(ValueError):
    pass


def exception_throwing_generator(total, when):
    for i in range(total):
        if i == when:
            raise SayWhenError("Somebody said when")
        yield i


def do_nothing(arg):
    """Function that return True, test passing argument"""
    return True


class CrashAtPickle:
    """Bad object that triggers a segfault at pickling time."""

    def __reduce__(self):
        crash()


class CrashAtUnpickle:
    """Bad object that triggers a segfault at unpickling time."""

    def __reduce__(self):
        return crash, ()


class ExitAtPickle:
    """Bad object that triggers a segfault at pickling time."""

    def __reduce__(self):
        exit()


class ExitAtUnpickle:
    """Bad object that triggers a process exit at unpickling time."""

    def __reduce__(self):
        return exit, ()


class CExitAtPickle:
    """Bad object that triggers a segfault at pickling time."""

    def __reduce__(self):
        c_exit()


class CExitAtUnpickle:
    """Bad object that triggers a process exit at unpickling time."""

    def __reduce__(self):
        return c_exit, ()


class ErrorAtPickle:
    """Bad object that raises an error at pickling time."""

    def __init__(self, fail=True):
        self.fail = fail

    def __reduce__(self):
        if self.fail:
            raise PicklingError("Error in pickle")
        else:
            return id, (42,)


class ErrorAtUnpickle:
    """Bad object that triggers a process exit at unpickling time."""

    def __init__(self, etype=UnpicklingError, message="the error message"):
        self.etype = etype
        self.message = message

    def __reduce__(self):
        return raise_error, (self.etype, self.message)


class CrashAtGCInWorker:
    """Bad object that triggers a segfault at call item GC time"""

    def __del__(self):
        if current_process().name != "MainProcess":
            crash()


class CExitAtGCInWorker:
    """Exit worker at call item GC time"""

    def __del__(self):
        if current_process().name != "MainProcess":
            c_exit()


class TestExecutorDeadLock(ReusableExecutorMixin):
    crash_cases = [
        # Check problem occuring while pickling a task in
        (id, (ExitAtPickle(),), PicklingError, None),
        (id, (ErrorAtPickle(),), PicklingError, None),
        # Check problem occuring while unpickling a task on workers
        (id, (ExitAtUnpickle(),), BrokenProcessPool, "SystemExit"),
        (id, (CExitAtUnpickle(),), TerminatedWorkerError, r"EXIT\(0\)"),
        (id, (ErrorAtUnpickle(),), BrokenProcessPool, "UnpicklingError"),
        (id, (CrashAtUnpickle(),), TerminatedWorkerError, "SIGSEGV"),
        # Check problem occuring during function execution on workers
        (crash, (), TerminatedWorkerError, "SIGSEGV"),
        (exit, (), SystemExit, None),
        (c_exit, (), TerminatedWorkerError, r"EXIT\(0\)"),
        (raise_error, (RuntimeError,), RuntimeError, None),
        # Check problem occuring while pickling a task result
        # on workers
        (return_instance, (CrashAtPickle,), TerminatedWorkerError, "SIGSEGV"),
        (return_instance, (ExitAtPickle,), SystemExit, None),
        (
            return_instance,
            (CExitAtPickle,),
            TerminatedWorkerError,
            r"EXIT\(0\)",
        ),
        (return_instance, (ErrorAtPickle,), PicklingError, None),
        # Check problem occuring while unpickling a task in
        # the result_handler thread
        (return_instance, (ExitAtUnpickle,), BrokenProcessPool, "SystemExit"),
        (
            return_instance,
            (ErrorAtUnpickle,),
            BrokenProcessPool,
            "UnpicklingError",
        ),
    ]

    @pytest.mark.parametrize("func, args, expected_err, match", crash_cases)
    def test_crashes(self, func, args, expected_err, match):
        """Test various reusable_executor crash handling"""
        executor = get_reusable_executor(max_workers=2)
        res = executor.submit(func, *args)

        match_err = None
        if expected_err is TerminatedWorkerError:
            match_err = filter_match(match)
            match = None
        with pytest.raises(expected_err, match=match_err) as exc_info:
            res.result()

        # For remote traceback, ensure that the cause contains the original
        # error
        if match is not None:
            with pytest.raises(_RemoteTraceback, match=match):
                raise exc_info.value.__cause__

    @pytest.mark.parametrize("func, args, expected_err, match", crash_cases)
    def test_in_callback_submit_with_crash(
        self, func, args, expected_err, match
    ):
        """Test the recovery from callback crash"""
        executor = get_reusable_executor(max_workers=2, timeout=12)

        def in_callback_submit(future):
            future2 = get_reusable_executor(max_workers=2, timeout=12).submit(
                func, *args
            )
            # Store the future of the job submitted in the callback to make it
            # easy to introspect.
            future.callback_future = future2
            future.callback_done.set()

        # Make sure the first submitted job last a bit to make sure that
        # the callback will be called in the queue manager thread and not
        # immediately in the main thread.
        delay = 0.1
        f = executor.submit(id_sleep, 42, delay)
        f.callback_done = threading.Event()
        f.add_done_callback(in_callback_submit)
        assert f.result() == 42
        if not f.callback_done.wait(timeout=3):
            raise AssertionError("callback not done before timeout")

        match_err = None
        if expected_err is TerminatedWorkerError:
            match_err = filter_match(match)
            match = None
        with pytest.raises(expected_err, match=match_err) as exc_info:
            f.callback_future.result()

        # For remote traceback, ensure that the cause contains the original
        # error
        if match is not None:
            with pytest.raises(_RemoteTraceback, match=match):
                raise exc_info.value.__cause__

    def test_callback_crash_on_submit(self):
        """Errors in the callback execution directly in queue manager thread.

        This case can break the process executor and we want to make sure
        that we can detect the issue and recover by calling
        get_reusable_executor.
        """
        executor = get_reusable_executor(max_workers=2)

        # Make sure the first submitted job last a bit to make sure that
        # the callback will be called in the queue manager thread and not
        # immediately in the main thread.
        delay = 0.1
        f = executor.submit(id_sleep, 42, delay)
        f.add_done_callback(lambda _: exit())
        assert f.result() == 42
        assert executor.submit(id_sleep, 42, 0.1).result() == 42

        executor = get_reusable_executor(max_workers=2)
        f = executor.submit(id_sleep, 42, delay)
        f.add_done_callback(lambda _: raise_error())
        assert f.result() == 42
        assert executor.submit(id_sleep, 42, 0.0).result() == 42

    def test_deadlock_kill(self):
        """Test deadlock recovery for reusable_executor"""
        executor = get_reusable_executor(max_workers=1, timeout=None)
        # trigger the spawning of the worker process
        executor.submit(sleep, 0.1)
        worker = next(iter(executor._processes.values()))
        with pytest.warns(UserWarning) as recorded_warnings:
            executor = get_reusable_executor(max_workers=2, timeout=None)
        assert len(recorded_warnings) == 1
        expected_msg = (
            "Trying to resize an executor with running jobs:"
            " waiting for jobs completion before resizing."
        )
        assert recorded_warnings[0].message.args[0] == expected_msg
        os.kill(worker.pid, SIGKILL)
        wait_dead(worker)

        # wait for the executor to be able to detect the issue and set itself
        # in broken state:
        sleep(0.5)
        with pytest.raises(
            TerminatedWorkerError, match=filter_match("SIGKILL")
        ):
            executor.submit(id_sleep, 42, 0.1).result()

        # the get_reusable_executor factory should be able to create a new
        # working instance
        executor = get_reusable_executor(max_workers=2, timeout=None)
        assert executor.submit(id_sleep, 42, 0.0).result() == 42

    @pytest.mark.parametrize("n_proc", [1, 2, 5, 13])
    def test_crash_races(self, n_proc):
        """Test the race conditions in reusable_executor crash handling"""
        pytest.importorskip("psutil")  # required for kill_friend & co

        if (
            sys.platform == "win32"
            and sys.version_info >= (3, 8)
            and n_proc > 5
        ):
            pytest.skip(
                "On win32, the paging size can be too small to import numpy "
                "multiple times in the sub-processes (imported when loading "
                "this file). Skipping while no better solution is found. See "
                "https://github.com/joblib/loky/issues/279 for more details."
            )

        # Test for external crash signal comming from neighbor
        # with various race setup
        executor = get_reusable_executor(max_workers=n_proc, timeout=None)
        executor.map(id, range(n_proc))  # trigger the creation of the workers
        pids = list(executor._processes.keys())
        assert len(pids) == n_proc
        assert None not in pids
        res = executor.map(
            sleep_then_check_pids_exist,
            [(0.0001 * (j // 2), pids) for j in range(2 * n_proc)],
        )
        assert all(res)
        with pytest.raises(
            TerminatedWorkerError, match=filter_match("SIGKILL")
        ):
            res = executor.map(kill_friend, pids[::-1])
            list(res)

    def test_imap_handle_iterable_exception(self):
        # The catch of the errors in imap generation depend on the
        # builded version of python
        executor = get_reusable_executor(max_workers=2)
        with pytest.raises(SayWhenError):
            executor.map(
                id_sleep, exception_throwing_generator(10, 3), chunksize=1
            )

        # SayWhenError seen at start of problematic chunk's results
        executor = get_reusable_executor(max_workers=2)
        with pytest.raises(SayWhenError):
            executor.map(
                id_sleep, exception_throwing_generator(20, 7), chunksize=2
            )

        executor = get_reusable_executor(max_workers=2)
        with pytest.raises(SayWhenError):
            executor.map(
                id_sleep, exception_throwing_generator(20, 7), chunksize=4
            )

    def test_queue_full_deadlock(self):
        with warnings.catch_warnings():
            warnings.simplefilter("ignore", UserWarning)
            # Ignore any UserWarning about the executor being resized
            executor = get_reusable_executor(max_workers=1)
            executor.submit(id, 42)

        fs_fail = [
            executor.submit(do_nothing, ErrorAtPickle(True))
            for _ in range(100)
        ]
        fs = [
            executor.submit(do_nothing, ErrorAtPickle(False))
            for _ in range(100)
        ]
        with pytest.raises(PicklingError):
            fs_fail[99].result()
        assert fs[99].result()

    def test_informative_error_when_fail_at_unpickle(self):
        executor = get_reusable_executor(max_workers=2)
        obj = ErrorAtUnpickle(RuntimeError, "message raised in child")
        f = executor.submit(id, obj)

        with pytest.raises(BrokenProcessPool) as exc_info:
            f.result()
        assert "RuntimeError" in str(exc_info.value.__cause__)
        assert "message raised in child" in str(exc_info.value.__cause__)

    @pytest.mark.skipif(np is None, reason="requires numpy")
    def test_numpy_dot_parent_and_child_no_freeze(self):
        """Test that no freeze happens in child process when numpy's thread
        pool is started in the parent.
        """
        a = np.random.randn(1000, 1000)
        np.dot(a, a)  # trigger the thread pool init in the parent process
        executor = get_reusable_executor(max_workers=2)
        executor.submit(np.dot, a, a).result()
        executor.shutdown(wait=True)


class TestTerminateExecutor(ReusableExecutorMixin):
    def test_shutdown_kill(self):
        """Test reusable_executor termination handling"""
        from itertools import repeat

        executor = get_reusable_executor(max_workers=5)
        res1 = executor.map(id_sleep, range(100), repeat(0.001))
        res2 = executor.map(id_sleep, range(100), repeat(1))
        assert list(res1) == list(range(100))

        shutdown = TimingWrapper(executor.shutdown)
        shutdown(wait=True, kill_workers=True)
        assert shutdown.elapsed < 5

        # We should get an error as the executor shutdowned before we fetched
        # all the results from the long running operation.
        with pytest.raises(ShutdownExecutorError):
            list(res2)

    def test_shutdown_deadlock(self):
        """Test recovery if killed after resize call"""
        pytest.importorskip("psutil")  # required for kill_friend & co

        # Test the executor.shutdown call do not cause deadlock
        executor = get_reusable_executor(max_workers=2, timeout=None)
        executor.map(id, range(2))  # start the worker processes
        executor.submit(
            kill_friend, (next(iter(executor._processes.keys())), 0.0)
        )
        sleep(0.01)
        executor.shutdown(wait=True)

    def test_kill_workers_on_new_options(self):
        # submit a long running job with no timeout
        executor = get_reusable_executor(max_workers=2, timeout=None)
        f = executor.submit(sleep, 10000)

        # change the constructor parameter while requesting not to wait
        # for the long running task to complete (the workers will get
        # shutdown forcibly)
        executor = get_reusable_executor(
            max_workers=2, timeout=5, kill_workers=True
        )
        with pytest.raises(ShutdownExecutorError):
            f.result()
        f2 = executor.submit(id_sleep, 42, 0)
        assert f2.result() == 42

    @pytest.mark.parametrize(
        "bad_object, match",
        [(CrashAtGCInWorker, "SIGSEGV"), (CExitAtGCInWorker, r"EXIT\(0\)")],
    )
    def test_call_item_gc_crash_or_exit(self, bad_object, match):
        executor = get_reusable_executor(max_workers=1)
        bad_object = bad_object()
        f = executor.submit(id, bad_object)

        # The worker will successfully send back its result to the master
        # process before crashing so this future can always be collected:
        assert f.result() is not None

        # The executor should automatically detect that the worker has crashed
        # when processing subsequently dispatched tasks:
        with pytest.raises(TerminatedWorkerError, match=filter_match(match)):
            executor.submit(gc.collect).result()
            for _ in executor.map(sleep, [0.1] * 100):
                pass

    def test_sigkill_shutdown_leaks_workers(self):
        # Create a parent process which will report its workers pids
        # and sigkill itself.
        code = """if True:
        import os

        import loky
        import psutil

        parent_pid = os.getpid()
        with loky.get_reusable_executor(timeout=1, kill_workers=True) as p:
            list(p.map(lambda x: x, range(100)))
            for pid in p._processes.keys():
                print(f'worker_pid:{pid}')
            print(f'parent_pid:{parent_pid}')
            psutil.Process(os.getpid()).kill()
        """
        with NamedTemporaryFile(
            mode="w", suffix="_joblib.py", delete=True
        ) as f:
            f.write(code)
            f.flush()
            cmd = [sys.executable, f.name]
            out = subprocess.run(
                cmd,
                stdout=subprocess.PIPE,
                stderr=subprocess.STDOUT,
                text=True,
                timeout=60,
            )
            running_workers = []
            for line in out.stdout.split("\n"):
                if line.startswith("worker_pid"):
                    worker_pid = int(line.split(":")[1])
                    try:
                        psutil.Process(worker_pid)
                        running_workers.append(worker_pid)
                    except psutil.NoSuchProcess:
                        pass
            assert not len(
                running_workers
            ), f"There are running workers left: {running_workers}"


class TestResizeExecutor(ReusableExecutorMixin):
    def test_reusable_executor_resize(self):
        """Test reusable_executor resizing"""
        # required by sleep_then_check_pids_exist
        pytest.importorskip("psutil")

        executor = get_reusable_executor(max_workers=2, timeout=None)
        executor.map(id, range(2))

        # Decreasing the executor should drop a single process and keep one of
        # the old one as it is still in a good shape. The resize should not
        # occur while there are on going works.
        pids = list(executor._processes.keys())
        res1 = executor.submit(sleep_then_check_pids_exist, (0.3, pids))
        clean_warning_registry()
        with warnings.catch_warnings(record=True) as w:
            # Cause all warnings to always be triggered.
            warnings.simplefilter("always")
            executor = get_reusable_executor(max_workers=1, timeout=None)
            assert len(w) == 1
            expected_msg = "Trying to resize an executor with running jobs"
            assert expected_msg in str(w[0].message)
            assert res1.result(), (
                "Resize should wait for current processes " " to finish"
            )
            assert len(executor._processes) == 1
            assert next(iter(executor._processes.keys())) in pids

        # Requesting the same number of process should not impact the executor
        # nor kill the processed
        old_pid = next(iter(executor._processes.keys()))
        unchanged_executor = get_reusable_executor(max_workers=1, timeout=None)
        assert len(unchanged_executor._processes) == 1
        assert unchanged_executor is executor
        assert next(iter(unchanged_executor._processes.keys())) == old_pid

        # Growing the executor again should add a single process and keep the
        # old one as it is still in a good shape
        executor = get_reusable_executor(max_workers=2, timeout=None)
        assert len(executor._processes) == 2
        assert old_pid in list(executor._processes.keys())

    @pytest.mark.parametrize("reuse", [True, False])
    @pytest.mark.parametrize("kill_workers", [True, False])
    def test_reusable_executor_resize_many_times(self, kill_workers, reuse):
        # Tentative non-regression test for a deadlock when shutting down
        # the workers of an executor prior to resizing it.
        kwargs = {
            "timeout": None,
            "kill_workers": kill_workers,
            "reuse": reuse,
        }
        with warnings.catch_warnings(record=True):
            # Cause all warnings to always be triggered.
            warnings.simplefilter("always")
            for size in [12, 2, 1, 12, 6, 1, 8, 5]:
                executor = get_reusable_executor(max_workers=size, **kwargs)
                executor.map(sleep, [0.01] * 6)
                # Do not wait for the tasks to complete.
            executor.shutdown()

    def test_kill_after_resize_call(self):
        """Test recovery if killed after resize call"""
        pytest.importorskip("psutil")  # required for kill_friend & co

        # Test the executor resizing called before a kill arrive
        executor = get_reusable_executor(max_workers=2, timeout=None)
        executor.map(id, range(2))  # trigger the creation of worker processes
        pid = next(iter(executor._processes.keys()))
        executor.submit(kill_friend, (pid, 0.1))

        with pytest.warns(UserWarning) as recorded_warnings:
            warnings.simplefilter("always")
            executor = get_reusable_executor(max_workers=1, timeout=None)
        assert len(recorded_warnings) == 1
        expected_msg = (
            "Trying to resize an executor with running jobs:"
            " waiting for jobs completion before resizing."
        )
        assert recorded_warnings[0].message.args[0] == expected_msg
        assert executor.submit(id_sleep, 42, 0.0).result() == 42
        executor.shutdown()

    def test_resize_after_timeout(self):
        with warnings.catch_warnings(record=True) as recorded_warnings:
            warnings.simplefilter("always")
            executor = get_reusable_executor(max_workers=2, timeout=0.001)
            assert executor.submit(id_sleep, 42, 0.0).result() == 42
            sleep(0.1)
            executor = get_reusable_executor(max_workers=8, timeout=0.001)
            assert executor.submit(id_sleep, 42, 0.0).result() == 42
            sleep(0.1)
            executor = get_reusable_executor(max_workers=2, timeout=0.001)
            assert executor.submit(id_sleep, 42, 0.0).result() == 42

        if len(recorded_warnings) > 1:
            expected_msg = "A worker stopped"
            assert expected_msg in recorded_warnings[0].message.args[0]


class TestGetReusableExecutor(ReusableExecutorMixin):
    def test_invalid_process_number(self):
        """Raise error on invalid process number"""

        with pytest.raises(ValueError):
            get_reusable_executor(max_workers=0)

        with pytest.raises(ValueError):
            get_reusable_executor(max_workers=-1)

        executor = get_reusable_executor()
        with pytest.raises(ValueError):
            executor._resize(max_workers=None)

    @pytest.mark.skipif(sys.platform == "win32", reason="No fork on windows")
    def test_invalid_context(self):
        """Raise error on invalid context"""

        with pytest.warns(UserWarning):
            with pytest.raises(ValueError):
                get_reusable_executor(max_workers=2, context="fork")

    def test_pass_start_method_name_as_context(self):
        executor = get_reusable_executor(max_workers=2, context="loky")
        assert executor.submit(id, 42).result() >= 0

        with pytest.raises(ValueError):
            get_reusable_executor(max_workers=2, context="bad_start_method")

    def test_interactively_defined_executor_no_main(self):
        # check that the init_main_module parameter works properly
        # when using -c option, we don't need the safeguard if __name__ ..
        # and thus test LokyProcess without the extra argument. For running
        # a script, it is necessary to use init_main_module=False.
        code = """if True:
            from loky import get_reusable_executor
            e = get_reusable_executor()

            e.submit(id, 42).result()
            print("ok")
        """
        check_python_subprocess_call(code, stdout_regex="ok")

    def test_reused_flag(self):
        executor, _ = _ReusablePoolExecutor.get_reusable_executor(
            max_workers=2
        )
        executor, reused = _ReusablePoolExecutor.get_reusable_executor(
            max_workers=2
        )
        assert reused
        executor.shutdown(kill_workers=True)
        executor, reused = _ReusablePoolExecutor.get_reusable_executor(
            max_workers=2
        )
        assert not reused

    @pytest.mark.xfail(
        cloudpickle_version >= Version("0.5.4")
        and cloudpickle_version <= Version("0.7.0"),
        reason="Known issue in cloudpickle",
    )
    # https://github.com/cloudpipe/cloudpickle/pull/240
    def test_interactively_defined_nested_functions(self):
        # Check that it's possible to call nested interactively defined
        # functions and furthermore that changing the code interactively
        # is taken into account by the single worker process.
        code = """if True:
            from loky import get_reusable_executor
            e = get_reusable_executor(max_workers=1)

            # Force a start of the children process:
            e.submit(id, 42).result()

            # Test that it's possible to call interactively defined, nested
            # functions:

            def inner_func(x):
                return -x

            def outer_func(x):
                return inner_func(x)

            assert e.submit(outer_func, 1).result() == outer_func(1) == -1

            # Test that changes to the definition of the inner function are
            # taken into account in subsequent calls to the outer function.

            def inner_func(x):
                return x

            assert e.submit(outer_func, 1).result() == outer_func(1) == 1

            print("ok")
        """
        check_python_subprocess_call(code, stdout_regex="ok")

    def test_interactively_defined_recursive_functions(self):
        # Check that it's possible to call a recursive function defined
        # in a closure.
        # Also check that calling several function that stems from the same
        # factory with different closure states results in the expected result:
        # the function definitions should not collapse in the single worker
        # process.
        code = """if True:
            from loky import get_reusable_executor
            e = get_reusable_executor(max_workers=1)

            # Force a start of the children process:
            e.submit(id, 42).result()

            def make_func(seed):
                def func(x):
                    if x <= 0:
                        return seed
                    return func(x - 1) + 1
                return func

            func = make_func(0)
            assert e.submit(func, 5).result() == func(5) == 5

            func = make_func(1)
            assert e.submit(func, 5).result() == func(5) == 6

            print("ok")
        """
        check_python_subprocess_call(code, stdout_regex="ok")

    def test_no_deadlock_on_nested_reusable_exector(self):
        # Non-regression test for a deadlock that occurred when the main
        # process was waiting for level 1 children processes to terminate while
        # they had reusable executors still managing level 2 worker processes
        # waiting for more work to arrive (untill their long worker timeout).
        # https://github.com/joblib/loky/issues/363
        code = """if True:
            from loky import get_reusable_executor
            import logging
            import multiprocessing as mp
            from time import sleep
            import faulthandler

            def enable_mp_logging():
                # Enable verbose logging for nested loky executor and workers in
                # order to make this test easier to debug in case of failure.
                log = mp.util.log_to_stderr(logging.DEBUG)
                log.handlers[0].setFormatter(logging.Formatter(
                    '[%(levelname)s:%(processName)s:%(threadName)s] %(message)s'))
                return log

            def inner_parallel_func(j):
                sleep(0.1)  # to avoid termination of parent before all workers
                mp.util.debug(f"inner_parallel_func({j}) done")

                # If this test fails, uncommenting the following line will
                # help to debug the issue:
                # faulthandler.dump_traceback_later(10, exit=True)
                return j ** 2

            def outer_parallel_func(i):
                executor = get_reusable_executor(max_workers=2)
                list(executor.map(inner_parallel_func, range(2)))
                enable_mp_logging()
                mp.util.debug(f"outer_parallel_func({i}) done")

            enable_mp_logging()

            executor = get_reusable_executor(max_workers=2)
            list(executor.map(outer_parallel_func, range(2)))
            print("ok")
        """
        check_python_subprocess_call(code, stdout_regex="ok", timeout=30)

    def test_compat_with_concurrent_futures_exception(self):
        # It should be possible to use a loky process pool executor as a dropin
        # replacement for a ProcessPoolExecutor, including when catching
        # exceptions:
        concurrent = pytest.importorskip("concurrent")
        from concurrent.futures.process import BrokenProcessPool as BPPExc

        with pytest.raises(BPPExc):
            get_reusable_executor(max_workers=2).submit(crash).result()
        e = get_reusable_executor(max_workers=2)
        f = e.submit(id, 42)

        # Ensure that loky.Future are compatible with concurrent.futures
        # (see #155)
        assert isinstance(f, concurrent.futures.Future)
        _, running = concurrent.futures.wait([f], timeout=15)
        assert len(running) == 0

    thread_configurations = [
        ("constant", "clean_start"),
        ("constant", "broken_start"),
        ("varying", "clean_start"),
        ("varying", "broken_start"),
    ]

    @pytest.mark.parametrize("workers, executor_state", thread_configurations)
    def test_reusable_executor_thread_safety(self, workers, executor_state):
        if executor_state == "clean_start":
            # Create a new shared executor and ensures that it's workers are
            # ready:
            get_reusable_executor(reuse=False).submit(id, 42).result()
        else:
            # Break the shared executor before launching the threads:
            with pytest.raises(
                TerminatedWorkerError, match=filter_match("SIGSEGV")
            ):
                executor = get_reusable_executor(reuse=False)
                executor.submit(return_instance, CrashAtPickle).result()

        def helper_func(
            output_collector, max_workers=2, n_outer_steps=5, n_inner_steps=10
        ):
            with warnings.catch_warnings():  # ignore resize warnings
                warnings.simplefilter("always")
                executor = get_reusable_executor(max_workers=max_workers)
                for _ in range(n_outer_steps):
                    results = executor.map(
                        lambda x: x**2, range(n_inner_steps)
                    )
                    expected_result = [x**2 for x in range(n_inner_steps)]
                    assert list(results) == expected_result
                output_collector.append("ok")

        if workers == "constant":
            max_workers = [2] * 10
        else:
            max_workers = [(i % 4) + 1 for i in range(10)]
        # Use the same executor with the same number of workers concurrently
        # in different threads:
        output_collector = []
        threads = [
            threading.Thread(
                target=helper_func,
                args=(output_collector, w),
                name=f"test_thread_{i:02d}_max_workers_{w:d}",
            )
            for i, w in enumerate(max_workers)
        ]

        with warnings.catch_warnings(record=True):
            for t in threads:
                t.start()
            for t in threads:
                t.join()
        assert output_collector == ["ok"] * len(threads)

    def test_reusable_executor_reuse_true(self):
        executor = get_reusable_executor(max_workers=3, timeout=42)
        executor.submit(id, 42).result()
        assert len(executor._processes) == 3
        assert executor._timeout == 42

        executor2 = get_reusable_executor(reuse=True)
        executor2.submit(id, 42).result()
        assert len(executor2._processes) == 3
        assert executor2._timeout == 42
        assert executor2 is executor

        executor3 = get_reusable_executor()
        executor3.submit(id, 42).result()
        assert len(executor3._processes) == cpu_count()
        assert executor3._timeout == 10
        assert executor3 is not executor

        executor4 = get_reusable_executor()
        assert executor4 is executor3

<<<<<<< HEAD
    def test_no_crash_on_stdin_access_in_child_subprocess_run(self):
        # non-regression test for #420.
        def call_subprocess():
            sleep(0.01)
            subprocess.run(
                [sys.executable, "-c", "import sys; sys.stdin.read(0)"]
            ).check_returncode()

        executor = get_reusable_executor(max_workers=4, timeout=2)
        executor.submit(call_subprocess).result()
=======
    def test_faulthandler_enabled(self):
        cmd = """if 1:
            from loky import get_reusable_executor
            import faulthandler

            def f(i):
                if {expect_enabled}:
                    assert faulthandler.is_enabled()
                else:
                    assert not faulthandler.is_enabled()
                if i == 5:
                    faulthandler._sigsegv()

            if {enable_faulthandler_via_initializer}:
                executor = get_reusable_executor(max_workers=2, initializer=faulthandler.enable)
            else:
                executor = get_reusable_executor(max_workers=2)

            list(executor.map(f, range(10)))
            # This should always trigger a crash.
        """

        def check_faulthandler_output(
            expect_enabled=True, enable_faulthandler_via_initializer=False
        ):
            p = subprocess.Popen(
                [
                    sys.executable,
                    "-c",
                    cmd.format(
                        expect_enabled=expect_enabled,
                        enable_faulthandler_via_initializer=enable_faulthandler_via_initializer,
                    ),
                ],
                stderr=subprocess.PIPE,
                stdout=subprocess.PIPE,
            )
            p.wait()
            out, err = p.communicate()

            # The worker is always expected to crash, irrespective of whether
            # faulthandler is enabled or not.
            assert p.returncode == 1, out.decode()

            if expect_enabled:
                assert b"Current thread" in err, err.decode()

        original_pythonfaulthandler_env = os.environ.pop(
            "PYTHONFAULTHANDLER", None
        )
        try:
            # Case 1: faulthandler should be automatically enabled by default.
            check_faulthandler_output(expect_enabled=True)

            # Case 2: faulthandler should also be enabled when
            # PYTHONFAULTHANDLER=1 is set.
            os.environ["PYTHONFAULTHANDLER"] = "1"
            check_faulthandler_output(expect_enabled=True)

            # Case 3: faulthandler should not be enabled when
            # PYTHONFAULTHANDLER=0 is set explicitly.
            os.environ["PYTHONFAULTHANDLER"] = "0"
            check_faulthandler_output(expect_enabled=False)

            # Case 4: faulthandler can also be enabled manually via the initializer.
            del os.environ["PYTHONFAULTHANDLER"]
            check_faulthandler_output(
                expect_enabled=True, enable_faulthandler_via_initializer=True
            )
        finally:
            if original_pythonfaulthandler_env is None:
                os.environ.pop("PYTHONFAULTHANDLER", None)
            else:
                os.environ["PYTHONFAULTHANDLER"] = (
                    original_pythonfaulthandler_env
                )
>>>>>>> 36701db9


class TestExecutorInitializer(ReusableExecutorMixin):
    def _initializer(self, x):
        loky._initialized_state = x

    def _test_initializer(self, delay=0):
        sleep(delay)
        return getattr(loky, "_initialized_state", "uninitialized")

    def test_reusable_initializer(self):
        executor = get_reusable_executor(
            max_workers=2, initializer=self._initializer, initargs=("done",)
        )

        assert executor.submit(self._test_initializer).result() == "done"

        # when the initializer change, the executor is re-spawned
        executor = get_reusable_executor(
            max_workers=2, initializer=self._initializer, initargs=(42,)
        )

        assert executor.submit(self._test_initializer).result() == 42

        # With reuse=True, the executor use the same initializer
        executor = get_reusable_executor(max_workers=4, reuse=True)
        for x in executor.map(self._test_initializer, delay=0.1):
            assert x == 42

        # With reuse='auto', the initializer is not used anymore
        executor = get_reusable_executor(max_workers=4)
        for x in executor.map(self._test_initializer, delay=0.1):
            assert x == "uninitialized"

    # XXX: not sure if #369 has been fixed or not. Let's not make it XFAIL
    # for now to see if it is still flaky on CI.
    # @pytest.mark.xfail(reason="https://github.com/joblib/loky/issues/369")
    def test_error_in_nested_call_keeps_resource_tracker_silent(self):
        # Safety smoke test: test that nested parallel calls don't yield noisy
        # resource_tracker outputs when the grandchild errors out.
        cmd = """if 1:
            from loky import get_reusable_executor


            def raise_error(i):
                raise ValueError


            def nested_loop(f):
                executor = get_reusable_executor(max_workers=2)
                list(executor.map(f, range(10))


            executor = get_reusable_executor(max_workers=2)
            list(executor.map(nested_loop, [raise_error])
        """
        p = subprocess.Popen(
            [sys.executable, "-c", cmd],
            stderr=subprocess.PIPE,
            stdout=subprocess.PIPE,
        )
        p.wait()
        out, err = p.communicate()
        assert p.returncode == 1, out.decode()
        assert b"resource_tracker" not in err, err.decode()


def test_no_crash_max_workers_on_windows():
    # Check that loky's reusable process pool executor does not crash when the
    # user asks for more workers than the maximum number of workers supported
    # by the platform.

    # To make sure we have the proper size for the call_queue, we
    # shutdown the existing executor.
    # See https://github.com/joblib/loky#396
    get_reusable_executor().shutdown()

    # Note: on overloaded CI hosts, spawning many processes can take a long
    # time. We need to increase the timeout to avoid spurious failures when
    # making assertions on `len(executor._processes)`.
    idle_worker_timeout = 5 * 60
    with warnings.catch_warnings(record=True) as record:
        executor = get_reusable_executor(
            max_workers=_MAX_WINDOWS_WORKERS + 1,
            timeout=idle_worker_timeout,
        )
        assert executor.submit(lambda: None).result() is None
    if sys.platform == "win32":
        assert len(record) == 1
        assert "max_workers" in str(record[0].message)
        assert len(executor._processes) == _MAX_WINDOWS_WORKERS
    else:
        assert len(record) == 0
        assert len(executor._processes) == _MAX_WINDOWS_WORKERS + 1

    # Downsizing should never raise a warning.
    before_downsizing_executor = executor
    with warnings.catch_warnings(record=True) as record:
        executor = get_reusable_executor(
            max_workers=_MAX_WINDOWS_WORKERS, timeout=idle_worker_timeout
        )
        assert executor.submit(lambda: None).result() is None

    # No warning on any OS when max_workers does not exceed the limit.
    assert len(record) == 0, [w.message for w in record]
    assert before_downsizing_executor is executor
    assert len(executor._processes) == _MAX_WINDOWS_WORKERS

    executor.shutdown()<|MERGE_RESOLUTION|>--- conflicted
+++ resolved
@@ -949,7 +949,6 @@
         executor4 = get_reusable_executor()
         assert executor4 is executor3
 
-<<<<<<< HEAD
     def test_no_crash_on_stdin_access_in_child_subprocess_run(self):
         # non-regression test for #420.
         def call_subprocess():
@@ -960,7 +959,7 @@
 
         executor = get_reusable_executor(max_workers=4, timeout=2)
         executor.submit(call_subprocess).result()
-=======
+
     def test_faulthandler_enabled(self):
         cmd = """if 1:
             from loky import get_reusable_executor
@@ -1037,7 +1036,6 @@
                 os.environ["PYTHONFAULTHANDLER"] = (
                     original_pythonfaulthandler_env
                 )
->>>>>>> 36701db9
 
 
 class TestExecutorInitializer(ReusableExecutorMixin):
