import re
import os
import sys
import time
import pytest
import warnings
import threading
import subprocess
import contextlib

if sys.version_info[0] == 2:
    class TimeoutError(OSError):
        pass


@contextlib.contextmanager
def captured_output(stream_name):
    """Return a context manager used by captured_stdout/stdin/stderr
    that temporarily replaces the sys stream *stream_name* with a StringIO."""
    import io
    orig_stdout = getattr(sys, stream_name)
    s = io.StringIO()
    if sys.version_info[:2] < (3, 3):
        import types
        s.wrt = s.write

        def write(self, msg):
            self.wrt(unicode(msg))
        s.write = types.MethodType(write, s)

    setattr(sys, stream_name, s)
    try:
        yield getattr(sys, stream_name)
    finally:
        setattr(sys, stream_name, orig_stdout)


def captured_stderr():
    """Capture the output of sys.stderr:

       with captured_stderr() as stderr:
           print("hello", file=sys.stderr)
       self.assertEqual(stderr.getvalue(), "hello\\n")
    """
    return captured_output("stderr")


#
# Wrapper
#

class TimingWrapper(object):

    def __init__(self, func):
        self.func = func
        self.elapsed = None

    def __call__(self, *args, **kwds):
        t = time.time()
        try:
            return self.func(*args, **kwds)
        finally:
            self.elapsed = time.time() - t

    def assert_timing_almost_equal(self, delay):
        assert round(self.elapsed - delay, 1) == 0

    def assert_timing_almost_zero(self):
        self.assert_timing_almost_equal(0.0)


#
# helper functions
#

def id_sleep(x, delay=0):
    """sleep for delay seconds and return its first argument"""
    time.sleep(delay)
    return x


def check_subprocess_call(cmd, timeout=1, stdout_regex=None,
                          stderr_regex=None, env=None):
    """Runs a command in a subprocess with timeout in seconds.

    Also checks returncode is zero, stdout if stdout_regex is set, and
    stderr if stderr_regex is set.
    """
    if env is not None:
        env_ = os.environ.copy()
        env_.update(env)
        env = env_
    proc = subprocess.Popen(cmd, stdout=subprocess.PIPE,
                            stderr=subprocess.PIPE, env=env)

    def kill_process():
        warnings.warn("Timeout running {}".format(cmd))
        proc.kill()

    timer = threading.Timer(timeout, kill_process)
    try:
        timer.start()
        stdout, stderr = proc.communicate()

        if sys.version_info[0] >= 3:
            stdout, stderr = stdout.decode(), stderr.decode()
        if proc.returncode == -9:
            message = (
                'Subprocess timeout after {}s.\nStdout:\n{}\n'
                'Stderr:\n{}').format(timeout, stdout, stderr)
            raise TimeoutError(message)
        elif proc.returncode != 0:
            message = (
                'Non-zero return code: {}.\nStdout:\n{}\n'
                'Stderr:\n{}').format(
                    proc.returncode, stdout, stderr)
            raise ValueError(message)

        if (stdout_regex is not None and
                not re.search(stdout_regex, stdout)):
            raise ValueError(
                "Unexpected stdout: {!r} does not match:\n{!r}".format(
                    stdout_regex, stdout))
        if (stderr_regex is not None and
                not re.search(stderr_regex, stderr)):
            raise ValueError(
                "Unexpected stderr: {!r} does not match:\n{!r}".format(
                    stderr_regex, stderr))

        return stdout, stderr

    finally:
        timer.cancel()


<<<<<<< HEAD
def skip_func(msg):
    def test_func(*args, **kwargs):
        pytest.skip(msg)
    return test_func


# A decorator to run tests only when numpy is available
try:
    import numpy  # noqa F401

    def with_numpy(func):
        """A decorator to skip tests requiring numpy."""
        return func

except ImportError:
    def with_numpy(func):
        """A decorator to skip tests requiring numpy."""
        return skip_func('Test require numpy')


# A decorator to run tests only when numpy is available
try:
    from ._openmp_test_helper.parallel_sum import parallel_sum  # noqa F401

    def with_parallel_sum(func):
        """A decorator to skip tests if parallel_sum is not compiled."""
        return func

except ImportError:
    def with_parallel_sum(func):
        """A decorator to skip tests if parallel_sum is not compiled."""
        return skip_func('Test requires parallel_sum to be compiled')
=======
def filter_match(match, start_method=None):
    if sys.platform == "win32":
        return

    if start_method == "forkserver" and sys.version_info < (3, 7):
        return "UNKNOWN"

    return match
>>>>>>> f4739e12
<|MERGE_RESOLUTION|>--- conflicted
+++ resolved
@@ -133,7 +133,6 @@
         timer.cancel()
 
 
-<<<<<<< HEAD
 def skip_func(msg):
     def test_func(*args, **kwargs):
         pytest.skip(msg)
@@ -166,7 +165,8 @@
     def with_parallel_sum(func):
         """A decorator to skip tests if parallel_sum is not compiled."""
         return skip_func('Test requires parallel_sum to be compiled')
-=======
+
+
 def filter_match(match, start_method=None):
     if sys.platform == "win32":
         return
@@ -174,5 +174,4 @@
     if start_method == "forkserver" and sys.version_info < (3, 7):
         return "UNKNOWN"
 
-    return match
->>>>>>> f4739e12
+    return match