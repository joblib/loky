--- conflicted
+++ resolved
@@ -141,36 +141,22 @@
             raise TimeoutError(message)
         elif proc.returncode != 0:
             message = (
-<<<<<<< HEAD
-                f'Non-zero return code: {proc.returncode}.\n'
-                f'Stdout:\n{stdout}\nStderr:\n{stderr}')
-=======
                 f'Non-zero return code: {proc.returncode}.\nStdout:\n{stdout}'
                 f'\nStderr:\n{stderr}')
->>>>>>> 467f8d7e
             raise ValueError(message)
 
         if (stdout_regex is not None and
                 not re.search(stdout_regex, stdout)):
             raise ValueError(
-<<<<<<< HEAD
-                f"Unexpected stdout: {stdout_regex!r} does not match:\n"
-                f"{stdout!r}")
-        if (stderr_regex is not None and
-                not re.search(stderr_regex, stderr)):
-            raise ValueError(
-                f"Unexpected stdout: {stdout_regex!r} does not match:\n"
-                f"{stdout!r}")
-=======
                 f"Unexpected stdout: {stdout_regex!r} does not match:"
                 f"\n{stdout!r}"
             )
         if (stderr_regex is not None and
                 not re.search(stderr_regex, stderr)):
             raise ValueError(
-                f"Unexpected stderr: {stderr_regex!r} does not match:\n{stderr!r}"
+                f"Unexpected stderr: {stderr_regex!r} does not "
+                f"match:\n{stderr!r}"
             )
->>>>>>> 467f8d7e
 
         return stdout, stderr
 
