import os
import sys
import shutil
import tempfile
<<<<<<< HEAD
import multiprocessing as mp
=======
import warnings
>>>>>>> 2c21e44d
from subprocess import check_output

import pytest

import loky
from loky import cpu_count
<<<<<<< HEAD
from loky import get_worker_rank
from loky.backend.context import _cpu_count_user
=======
from loky.backend.context import _cpu_count_user, _MAX_WINDOWS_WORKERS
>>>>>>> 2c21e44d


def test_version():
    assert hasattr(
        loky, "__version__"
    ), "There are no __version__ argument on the loky module"


def test_cpu_count():
    cpus = cpu_count()
    assert type(cpus) is int
    assert cpus >= 1

    cpus_physical = cpu_count(only_physical_cores=True)
    assert type(cpus_physical) is int
    assert 1 <= cpus_physical <= cpus

    # again to check that it's correctly cached
    cpus_physical = cpu_count(only_physical_cores=True)
    assert type(cpus_physical) is int
    assert 1 <= cpus_physical <= cpus


@pytest.mark.skipif(sys.platform != "win32", reason="Windows specific test")
def test_windows_max_cpu_count():
    assert cpu_count() <= _MAX_WINDOWS_WORKERS


cpu_count_cmd = (
    "from loky.backend.context import cpu_count;" "print(cpu_count({args}))"
)


def test_cpu_count_os_sched_getaffinity():
    if not hasattr(os, "sched_getaffinity") or not hasattr(shutil, "which"):
        pytest.skip()

    taskset_bin = shutil.which("taskset")
    python_bin = shutil.which("python")

    if taskset_bin is None or python_bin is None:
        raise pytest.skip()

    try:
        os.sched_getaffinity(0)
    except NotImplementedError:
        pytest.skip()

<<<<<<< HEAD
    res = check_output([taskset_bin, '-c', '0',
                        python_bin, '-c', cpu_count_cmd.format(args='')])

    res_physical = check_output([
        taskset_bin, '-c', '0', python_bin, '-c',
        cpu_count_cmd.format(args='only_physical_cores=True')])

    assert res.strip().decode('utf-8') == '1'
    assert res_physical.strip().decode('utf-8') == '1'
=======
    res = check_output(
        [
            taskset_bin,
            "-c",
            "0",
            python_bin,
            "-c",
            cpu_count_cmd.format(args=""),
        ],
        text=True,
    )

    res_physical = check_output(
        [
            taskset_bin,
            "-c",
            "0",
            python_bin,
            "-c",
            cpu_count_cmd.format(args="only_physical_cores=True"),
        ],
        text=True,
    )

    assert res.strip() == "1"
    assert res_physical.strip() == "1"


def test_cpu_count_psutil_affinity():
    psutil = pytest.importorskip("psutil")
    p = psutil.Process()
    if not hasattr(p, "cpu_affinity"):
        pytest.skip("psutil does not provide cpu_affinity on this platform")

    original_affinity = p.cpu_affinity()
    assert cpu_count() <= len(original_affinity)
    try:
        new_affinity = original_affinity[:1]
        p.cpu_affinity(new_affinity)
        assert cpu_count() == 1
    finally:
        p.cpu_affinity(original_affinity)
>>>>>>> 2c21e44d


def test_cpu_count_cgroup_limit():
    if sys.platform == "win32":
        pytest.skip()

    if not hasattr(shutil, "which"):
        pytest.skip()

    docker_bin = shutil.which("docker")
    if docker_bin is None:
        raise pytest.skip("docker is required to run this test")

    loky_module_path = os.path.abspath(os.path.dirname(loky.__file__))
    loky_project_path = os.path.abspath(
        os.path.join(loky_module_path, os.pardir)
    )

    # The following will always run using the Python 3.7 docker image.
    # We mount the loky source as /loky inside the container,
    # so it can be imported when running commands under /

    # Tell docker to configure the Cgroup quota to use 0.5 CPU, loky will
    # always detect 1 CPU because it rounds up to the next integer.
    res_500_mCPU = int(
        check_output(
            f"{docker_bin} run --rm --cpus 0.5 -v {loky_project_path}:/loky python:3.10 "
            f"/bin/bash -c 'pip install --quiet -e /loky ; "
            f"python -c \"{cpu_count_cmd.format(args='')}\"'",
            shell=True,
            text=True,
        ).strip()
    )
    assert res_500_mCPU == 1

    # Limiting to 1.5 CPUs can lead to 1 if there is only 1 CPU on the machine or
    # 2 if there are 2 CPUs or more.
    res_1500_mCPU = int(
        check_output(
            f"{docker_bin} run --rm --cpus 1.5 -v {loky_project_path}:/loky python:3.10 "
            f"/bin/bash -c 'pip install --quiet -e /loky ; "
            f"python -c \"{cpu_count_cmd.format(args='')}\"'",
            shell=True,
            text=True,
        ).strip()
    )
    assert res_1500_mCPU in (1, 2)

    # By default there is no limit: use all available CPUs.
    res_default = int(
        check_output(
            f"{docker_bin} run --rm -v {loky_project_path}:/loky python:3.10 "
            f"/bin/bash -c 'pip install --quiet -e /loky ; "
            f"python -c \"{cpu_count_cmd.format(args='')}\"'",
            shell=True,
            text=True,
        ).strip()
    )
    assert res_default >= res_1500_mCPU


def test_only_physical_cores_error():
    # Check the warning issued by cpu_count(only_physical_cores=True) when
    # unable to retrieve the number of physical cores.
    if sys.platform != "linux":
        pytest.skip()

    # if number of available cpus is already restricted, cpu_count will return
    # that value and no warning is issued even if only_physical_cores == True.
    # (tested in another test: test_only_physical_cores_with_user_limitation
    cpu_count_mp = mp.cpu_count()
    if _cpu_count_user(cpu_count_mp) < cpu_count_mp:
        pytest.skip()

    with tempfile.TemporaryDirectory() as tmp_dir:
        # Write bad lscpu program
        lscpu_path = f"{tmp_dir}/lscpu"
        with open(lscpu_path, "w") as f:
            f.write("#!/bin/sh\n" "exit(1)")
        os.chmod(lscpu_path, 0o777)

        try:
            old_path = os.environ["PATH"]
            os.environ["PATH"] = f"{tmp_dir}:{old_path}"

            # clear the cache otherwise the warning is not triggered
            import loky.backend.context

            loky.backend.context.physical_cores_cache = None

            with pytest.warns(
                UserWarning,
                match="Could not find the number of" " physical cores",
            ):
                cpu_count(only_physical_cores=True)

            # Should not warn the second time
            with warnings.catch_warnings():
                warnings.simplefilter("error")
                cpu_count(only_physical_cores=True)

        finally:
            os.environ["PATH"] = old_path


def test_only_physical_cores_with_user_limitation():
    # Check that user limitation for the available number of cores is
    # respected even if only_physical_cores == True
    cpu_count_mp = mp.cpu_count()
    cpu_count_user = _cpu_count_user(cpu_count_mp)

    if cpu_count_user < cpu_count_mp:
        assert cpu_count() == cpu_count_user
        assert cpu_count(only_physical_cores=True) == cpu_count_user


def test_worker_rank_in_worker_only():
    with pytest.raises(RuntimeError):
        get_worker_rank()<|MERGE_RESOLUTION|>--- conflicted
+++ resolved
@@ -2,23 +2,17 @@
 import sys
 import shutil
 import tempfile
-<<<<<<< HEAD
+import warnings
 import multiprocessing as mp
-=======
-import warnings
->>>>>>> 2c21e44d
 from subprocess import check_output
 
 import pytest
 
 import loky
 from loky import cpu_count
-<<<<<<< HEAD
 from loky import get_worker_rank
-from loky.backend.context import _cpu_count_user
-=======
 from loky.backend.context import _cpu_count_user, _MAX_WINDOWS_WORKERS
->>>>>>> 2c21e44d
+
 
 
 def test_version():
@@ -67,17 +61,7 @@
     except NotImplementedError:
         pytest.skip()
 
-<<<<<<< HEAD
-    res = check_output([taskset_bin, '-c', '0',
-                        python_bin, '-c', cpu_count_cmd.format(args='')])
-
-    res_physical = check_output([
-        taskset_bin, '-c', '0', python_bin, '-c',
-        cpu_count_cmd.format(args='only_physical_cores=True')])
-
-    assert res.strip().decode('utf-8') == '1'
-    assert res_physical.strip().decode('utf-8') == '1'
-=======
+
     res = check_output(
         [
             taskset_bin,
@@ -120,7 +104,6 @@
         assert cpu_count() == 1
     finally:
         p.cpu_affinity(original_affinity)
->>>>>>> 2c21e44d
 
 
 def test_cpu_count_cgroup_limit():
