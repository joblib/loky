--- conflicted
+++ resolved
@@ -79,19 +79,12 @@
     # The following will always run using the Python 3.7 docker image.
     # We mount the loky source as /loky inside the container,
     # so it can be imported when running commands under /
-<<<<<<< HEAD
-    res = check_output([docker_bin, 'run', '--rm', '--cpus', '0.5',
-                        '-v', f'{loky_path}:/loky',
-                        'python:3.7',
-                        'python', '-c', cpu_count_cmd.format(args='')])
-=======
     res = check_output(
         f"{docker_bin} run --rm --cpus 0.5 -v {loky_project_path}:/loky python:3.7 "
         f"/bin/bash -c 'pip install --quiet -e /loky ; "
         f"python -c \"{cpu_count_cmd.format(args='')}\"'",
         shell=True
     )
->>>>>>> 421e3b76
 
     assert res.strip().decode('utf-8') == '1'
 
