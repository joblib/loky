import sys
import time
import math
import pytest
import threading
from time import sleep

from loky import TimeoutError, get_reusable_executor
from loky.backend import get_context


try:
    import psutil

    psutil_exceptions = (psutil.NoSuchProcess, psutil.AccessDenied)
except ImportError:
    psutil = None
    psutil_exceptions = ()


IS_PYPY = hasattr(sys, "pypy_version_info")

# Set a large timeout as it should only be reached in case of deadlocks
TIMEOUT = 40

_test_event = None


def initializer_event(event):
    """Initializer that set a global test event for test synchronization"""
    global _test_event
    _test_event = event


def _direct_children_with_cmdline(p):
    """Helper to fetch cmdline from children process list"""
    children_with_cmdline = []
    for c in p.children():
        try:
            cmdline = " ".join(c.cmdline())
            if not c.is_running() or not cmdline:
                # Under linux is_running() can return True even though
                # the command line data can no longer be read from
                # /proc/<pid>/cmdline. This looks like a race condition
                # between /proc/<pid>/stat and /proc/<pid>/cmdline
                # when the process is being terminated by the OS.
                continue
            children_with_cmdline.append((c, cmdline))
        except (OSError,) + psutil_exceptions:
            # These errors indicate that the process has terminated while
            # we were processing the info. Just discard it.
            pass
    return children_with_cmdline


def _running_children_pids_with_cmdline(p):
    all_children = _direct_children_with_cmdline(p)
    workers = [
        (c, cmdline)
        for c, cmdline in all_children
        if (
            "semaphore_tracker" not in cmdline
            and "resource_tracker" not in cmdline
            and "multiprocessing.forkserver" not in cmdline
        )
    ]

    forkservers = [
        c
        for c, cmdline in all_children
        if "multiprocessing.forkserver" in cmdline
    ]
    for fs in forkservers:
        workers += _direct_children_with_cmdline(fs)
    return [(w.pid, cmdline) for w, cmdline in workers]


def _check_subprocesses_number(
    executor=None,
    expected_process_number=None,
    expected_max_process_number=None,
    patience=10,
):
    if not psutil:
        # psutil is not installed, we cannot check the number of subprocesses
        return

    for trial_idx in range(patience):
        try:
            # Wait for terminating processes to disappear
            pids_cmdlines = _running_children_pids_with_cmdline(
                psutil.Process()
            )
            children_pids = {pid for pid, _ in pids_cmdlines}
            if executor is not None:
                worker_pids = set(executor._processes.keys())
                # Consistency check: all workers should be in the children list
                assert worker_pids.issubset(children_pids)
            else:
                # Bypass pids checks when executor has been garbage collected
                worker_pids = children_pids
            if expected_process_number is not None:
                assert (
                    len(children_pids) == expected_process_number
                ), pids_cmdlines
                assert (
                    len(worker_pids) == expected_process_number
                ), pids_cmdlines

            if expected_max_process_number is not None:
                assert (
                    len(children_pids) <= expected_max_process_number
                ), pids_cmdlines
                assert (
                    len(worker_pids) <= expected_max_process_number
                ), pids_cmdlines

            return
        except AssertionError as e:
            # Sometimes executor._processes or psutil seems to report
            # out-of-sync information. Let's wait a bit an try again later to see if:
            # - worker_pids is consistent with the psutil children list
            # - the number of children is consistent with the expected (max) number
            if trial_idx == patience - 1:
                raise e
            sleep(0.1)


def _check_executor_started(executor):
    # Submit a small job to make sure that the pool is an working state
    res = executor.submit(id, None)
    try:
        res.result(timeout=TIMEOUT)
    except TimeoutError:
        print(
            "\n" * 3,
            res.done(),
            executor._call_queue.empty(),
            executor._result_queue.empty(),
        )
        print(executor._processes)
        print(threading.enumerate())
        from faulthandler import dump_traceback

        dump_traceback()
        executor.submit(dump_traceback).result(TIMEOUT)
        raise RuntimeError("Executor took too long to run basic task.")


class ExecutorMixin:
    # PyPy is slower to create worker processes and creating
    # too many processes can cause some tests to timeout.
    worker_count = 2 if IS_PYPY else 5

    @classmethod
    def setup_class(cls):
        print(f"setup class with {cls.context}")
        global _test_event
        if _test_event is None:
            _test_event = cls.context.Event()

    @classmethod
    def teardown_class(cls):
        print(f"teardown class with {cls.context}")
        global _test_event
        if _test_event is not None:
            _test_event = None

    @pytest.fixture(autouse=True)
    def setup_method(self):
        global _test_event
        assert _test_event is not None
        try:
            self.executor = self.executor_type(
<<<<<<< HEAD
                max_workers=self.worker_count, context=self.context,
                initializer=initializer_event, initargs=(_test_event,)
=======
                max_workers=self.worker_count,
                context=self.context,
                initializer=initializer_event,
                initargs=(_test_event,),
>>>>>>> 2c21e44d
            )
        except NotImplementedError as e:
            self.skipTest(str(e))
        _check_executor_started(self.executor)
        _check_subprocesses_number(self.executor, self.worker_count)

    def teardown_method(self, method):
        # Make sure executor is not broken if it should not be
        executor = getattr(self, "executor", None)
        if executor is not None:
            try:
                # old pytest markers:
                expect_broken_pool = hasattr(method, "broken_pool")
                # new pytest markers:
                for mark in getattr(method, "pytestmark", []):
                    if mark.name == "broken_pool":
                        expect_broken_pool = True

                if expect_broken_pool:
                    for _ in range(10):
                        # The executor manager thread can take some time to
                        # mark the executor broken.
                        is_actually_broken = executor._flags.broken is not None
                        if is_actually_broken:
                            break
                        sleep(0.1)
                    else:
                        raise AssertionError(
                            "The executor was not flagged broken at the end of "
                            f" {method.__qualname__} as expected."
                        )
                else:
                    # Check that the executor is not broken right away to avoid
                    # wasting CI time. False negative should be very rare.
                    is_actually_broken = executor._flags.broken is not None
                    assert not is_actually_broken
            finally:
                # Always shutdown the executor, with SIGKILL if the executor
                # is actually broken.
                kill_workers = executor._flags.broken is not None
                t_start = time.time()
                executor.shutdown(wait=True, kill_workers=kill_workers)
                dt = time.time() - t_start
                assert dt < 10, "Executor took too long to shutdown"
                _check_subprocesses_number(executor, 0)

    def _prime_executor(self):
        # Make sure that the executor is ready to do work before running the
        # tests. This should reduce the probability of timeouts in the tests.
        futures = [
            self.executor.submit(time.sleep, 0.1)
            for _ in range(self.worker_count)
        ]
        for f in futures:
            f.result()

    @classmethod
    def check_no_running_workers(cls, patience=5, sleep_duration=0.01):
        if psutil is None:
            return

        deadline = time.time() + patience

        while time.time() <= deadline:
            time.sleep(sleep_duration)
            p = psutil.Process()
            workers = _running_children_pids_with_cmdline(p)
            if not workers:
                return

        # Patience exhausted: log the remaining workers command line and
        # raise error.
        print("Remaining worker processes command lines:", file=sys.stderr)
        for w, cmdline in workers:
            print(w.pid, w.status(), end="\n", file=sys.stderr)
            print(cmdline, end="\n\n", file=sys.stderr)
        raise AssertionError(
            f"Expected no more running worker processes but got {len(workers)}"
            f" after waiting {patience:0.3f}s."
        )


class ReusableExecutorMixin:
    def setup_method(self, method):
        default_start_method = get_context().get_start_method()
        assert default_start_method == "loky", default_start_method
        executor = get_reusable_executor(max_workers=2)
        _check_executor_started(executor)
        # There can be less than 2 workers because of the worker timeout
        _check_subprocesses_number(executor, expected_max_process_number=2)

        # Check that there no other running subprocesses beyond the workers
        # of the reusable executor.
        _check_subprocesses_number(
            executor=None, expected_max_process_number=2
        )

    def teardown_method(self, method):
        """Make sure the executor can be recovered after the tests"""
        executor = get_reusable_executor(max_workers=2)
        assert executor.submit(math.sqrt, 1).result() == 1
        # There can be less than 2 workers because of the worker timeout
        _check_subprocesses_number(executor, expected_max_process_number=2)

        # Check that there no other running subprocesses beyond the workers
        # of the reusable executor.
        _check_subprocesses_number(
            executor=None, expected_max_process_number=2
        )

    @classmethod
    def teardown_class(cls):
        executor = get_reusable_executor(max_workers=2)
        executor.shutdown(wait=True)<|MERGE_RESOLUTION|>--- conflicted
+++ resolved
@@ -172,15 +172,10 @@
         assert _test_event is not None
         try:
             self.executor = self.executor_type(
-<<<<<<< HEAD
-                max_workers=self.worker_count, context=self.context,
-                initializer=initializer_event, initargs=(_test_event,)
-=======
                 max_workers=self.worker_count,
                 context=self.context,
                 initializer=initializer_event,
                 initargs=(_test_event,),
->>>>>>> 2c21e44d
             )
         except NotImplementedError as e:
             self.skipTest(str(e))
