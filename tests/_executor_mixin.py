import os
import sys
import time
import math
import psutil
import threading

from loky._base import TimeoutError
from loky.reusable_executor import get_reusable_executor
from multiprocessing import cpu_count


# Compat Travis
CPU_COUNT = cpu_count()
if os.environ.get("TRAVIS_OS_NAME") is not None:
    # Hard code number of cpu in travis as cpu_count return 32 whereas we
    # only access 2 cores.
    CPU_COUNT = 2

# Compat windows
try:
    # Increase time if the test is perform on a slow machine
    TIMEOUT = max(20 / CPU_COUNT, 5)
except ImportError:
    TIMEOUT = 20


def _running_children_with_cmdline(p):
    """Helper to fetch cmdline from children process list"""
    children_with_cmdline = []
    for c in p.children():
        try:
            if not c.is_running():
                continue
            cmdline = " ".join(c.cmdline())
            children_with_cmdline.append((c, cmdline))
        except (psutil.NoSuchProcess, psutil.AccessDenied):
            pass
    return children_with_cmdline


def _check_subprocesses_number(executor, expected_process_number=None,
                               expected_max_process_number=None):
    children_cmdlines = _running_children_with_cmdline(psutil.Process())
    children_pids = set(c.pid for c, cmdline in children_cmdlines
                        if ("semaphore_tracker" not in cmdline
                            and "forkserver" not in cmdline))
    worker_pids = set(executor._processes.keys())
    if expected_process_number is not None:
        assert len(children_pids) == expected_process_number
        assert len(worker_pids) == expected_process_number
        assert worker_pids == children_pids
    if expected_max_process_number is not None:
        assert len(children_pids) <= expected_max_process_number
        assert len(worker_pids) <= expected_max_process_number


def _check_executor_started(executor):
    # Submit a small job to make sure that the pool is an working state
    res = executor.submit(id, None)
    try:
        res.result(timeout=TIMEOUT)
    except TimeoutError:
        print('\n'*3, res.done(), executor._call_queue.empty(),
              executor._result_queue.empty())
        print(executor._processes)
        print(threading.enumerate())
        from faulthandler import dump_traceback
        dump_traceback()
        executor.submit(dump_traceback).result(TIMEOUT)
        raise RuntimeError("Executor took too long to run basic task.")


class ExecutorMixin:
    worker_count = 5

    def setup_method(self, method):
        try:
            self.executor = self.executor_type(
                max_workers=self.worker_count, context=self.context)
        except NotImplementedError as e:
            self.skipTest(str(e))
        _check_executor_started(self.executor)
        if (sys.version_info < (3, 4)
                or self.context.get_start_method() != "forkserver"):
            _check_subprocesses_number(self.executor, self.worker_count)

    def teardown_method(self, method):
        # Make sure is not broken if it should not be
<<<<<<< HEAD
        assert hasattr(method, 'broken_pool') != (
            not self.executor._flags.broken)
        t_start = time.time()
        self.executor.shutdown(
            wait=True, kill_workers=not hasattr(method, 'wait_on_shutdown'))
        dt = time.time() - t_start
        assert dt < 10, "Executor took too long to shutdown"
        _check_subprocesses_number(self.executor, 0)
=======
        executor = getattr(self, 'executor', None)
        if executor is not None:
            assert hasattr(method, 'broken_pool') != (not executor._broken)
            t_start = time.time()
            executor.shutdown(wait=True)
            dt = time.time() - t_start
            assert dt < 10, "Executor took too long to shutdown"
            _check_subprocesses_number(executor, 0)
>>>>>>> 68c127ed

    def _prime_executor(self):
        # Make sure that the executor is ready to do work before running the
        # tests. This should reduce the probability of timeouts in the tests.
        futures = [self.executor.submit(time.sleep, 0.1)
                   for _ in range(self.worker_count)]
        for f in futures:
            f.result()


class ReusableExecutorMixin:

    def setup_method(self, method):
        executor = get_reusable_executor(max_workers=2)
        _check_executor_started(executor)
        # There can be less than 2 workers because of the worker timeout
        _check_subprocesses_number(executor, expected_max_process_number=2)

    def teardown_method(self, method):
        """Make sure the executor can be recovered after the tests"""
        executor = get_reusable_executor(max_workers=2)
        assert executor.submit(math.sqrt, 1).result() == 1
        # There can be less than 2 workers because of the worker timeout
        _check_subprocesses_number(executor, expected_max_process_number=2)<|MERGE_RESOLUTION|>--- conflicted
+++ resolved
@@ -87,25 +87,16 @@
 
     def teardown_method(self, method):
         # Make sure is not broken if it should not be
-<<<<<<< HEAD
-        assert hasattr(method, 'broken_pool') != (
-            not self.executor._flags.broken)
-        t_start = time.time()
-        self.executor.shutdown(
-            wait=True, kill_workers=not hasattr(method, 'wait_on_shutdown'))
-        dt = time.time() - t_start
-        assert dt < 10, "Executor took too long to shutdown"
-        _check_subprocesses_number(self.executor, 0)
-=======
         executor = getattr(self, 'executor', None)
         if executor is not None:
-            assert hasattr(method, 'broken_pool') != (not executor._broken)
+            assert hasattr(method, 'broken_pool') != (
+                not self.executor._flags.broken)
             t_start = time.time()
-            executor.shutdown(wait=True)
+            executor.shutdown(
+              wait=True, kill_workers=not hasattr(method, 'wait_on_shutdown'))
             dt = time.time() - t_start
             assert dt < 10, "Executor took too long to shutdown"
             _check_subprocesses_number(executor, 0)
->>>>>>> 68c127ed
 
     def _prime_executor(self):
         # Make sure that the executor is ready to do work before running the
