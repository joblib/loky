import sys
import time
import math
import psutil
import pytest
import threading

from loky import TimeoutError, get_reusable_executor
from loky.backend import get_context


# Set a large timeout as it should only be reached in case of deadlocks
TIMEOUT = 40

_test_event = None


def initializer_event(event):
    """Initializer that set a global test event for test synchronization"""
    global _test_event
    _test_event = event


def _direct_children_with_cmdline(p):
    """Helper to fetch cmdline from children process list"""
    children_with_cmdline = []
    for c in p.children():
        try:
            cmdline = " ".join(c.cmdline())
            if not c.is_running() or not cmdline:
                # Under linux is_running() can return True even though
                # the command line data can no longer be read from
                # /proc/<pid>/cmdline. This looks like a race condition
                # between /proc/<pid>/stat and /proc/<pid>/cmdline
                # when the process is being terminated by the OS.
                continue
            children_with_cmdline.append((c, cmdline))
        except (OSError, psutil.NoSuchProcess, psutil.AccessDenied):
            # These errors indicate that the process has terminated while
            # we were processing the info. Just discard it.
            pass
    return children_with_cmdline


def _running_children_with_cmdline(p):
    all_children = _direct_children_with_cmdline(p)
    workers = [(c, cmdline) for c, cmdline in all_children
               if (u'semaphore_tracker' not in cmdline and
                   u'resource_tracker' not in cmdline and
                   u'multiprocessing.forkserver' not in cmdline)]

    forkservers = [c for c, cmdline in all_children
                   if u'multiprocessing.forkserver' in cmdline]
    for fs in forkservers:
        workers += _direct_children_with_cmdline(fs)
    return workers


def _check_subprocesses_number(executor, expected_process_number=None,
                               expected_max_process_number=None, patience=100):
    # Wait for terminating processes to disappear
    children_cmdlines = _running_children_with_cmdline(psutil.Process())
    pids_cmdlines = [(c.pid, cmdline) for c, cmdline in children_cmdlines]
    children_pids = {pid for pid, _ in pids_cmdlines}
    if executor is not None:
        worker_pids = set(executor._processes.keys())
    else:
        # Bypass pids checks when executor has been garbage
        # collected
        worker_pids = children_pids
    if expected_process_number is not None:
        try:
            assert len(children_pids) == expected_process_number, pids_cmdlines
            assert len(worker_pids) == expected_process_number, pids_cmdlines
            assert worker_pids == children_pids, pids_cmdlines
        except AssertionError:
            if expected_process_number != 0:
                raise
            # there is a race condition with the /proc/<pid>/ system clean up
            # and our utilization of psutil. The Process is considered alive by
            # psutil even though it have been terminated. Wait for the system
            # clean up in this case.
            for _ in range(patience):
                if not _running_children_with_cmdline(psutil.Process()):
                    break
                time.sleep(.1)
            else:
                raise

    if expected_max_process_number is not None:
        assert len(children_pids) <= expected_max_process_number, pids_cmdlines
        assert len(worker_pids) <= expected_max_process_number, pids_cmdlines


def _check_executor_started(executor):
    # Submit a small job to make sure that the pool is an working state
    res = executor.submit(id, None)
    try:
        res.result(timeout=TIMEOUT)
    except TimeoutError:
        print('\n' * 3, res.done(), executor._call_queue.empty(),
              executor._result_queue.empty())
        print(executor._processes)
        print(threading.enumerate())
        from faulthandler import dump_traceback
        dump_traceback()
        executor.submit(dump_traceback).result(TIMEOUT)
        raise RuntimeError("Executor took too long to run basic task.")


class ExecutorMixin:
    worker_count = 5

    @classmethod
    def setup_class(cls):
        print(f"setup class with {cls.context}")
        global _test_event
        if _test_event is None:
            _test_event = cls.context.Event()

    @classmethod
    def teardown_class(cls):
        print(f"teardown class with {cls.context}")
        global _test_event
        if _test_event is not None:
            _test_event = None

    @pytest.fixture(autouse=True)
    def setup_method(self):
        global _test_event
        assert _test_event is not None
        try:
            self.executor = self.executor_type(
                max_workers=self.worker_count, context=self.context,
                initializer=initializer_event, initargs=(_test_event,))
        except NotImplementedError as e:
            self.skipTest(str(e))
        _check_executor_started(self.executor)
        _check_subprocesses_number(self.executor, self.worker_count)

    def teardown_method(self, method):
        # Make sure executor is not broken if it should not be
        executor = getattr(self, 'executor', None)
        if executor is not None:
            expect_broken_pool = hasattr(method, "broken_pool")  # old pytest
            for mark in getattr(method, "pytestmark", []):
                if mark.name == "broken_pool":
                    expect_broken_pool = True
            is_actually_broken = executor._flags.broken is not None
            assert is_actually_broken == expect_broken_pool

            t_start = time.time()
            executor.shutdown(wait=True, kill_workers=True)
            dt = time.time() - t_start
            assert dt < 10, "Executor took too long to shutdown"
        _check_subprocesses_number(executor, 0)

    def _prime_executor(self):
        # Make sure that the executor is ready to do work before running the
        # tests. This should reduce the probability of timeouts in the tests.
        futures = [self.executor.submit(time.sleep, 0.1)
                   for _ in range(self.worker_count)]
        for f in futures:
            f.result()

    @classmethod
    def check_no_running_workers(cls, patience=5, sleep_duration=0.01):
        deadline = time.time() + patience

        while time.time() <= deadline:
            time.sleep(sleep_duration)
            p = psutil.Process()
            workers = _running_children_with_cmdline(p)
            if not workers:
                return

        # Patience exhausted: log the remaining workers command line and
        # raise error.
        print("Remaining worker processes command lines:", file=sys.stderr)
        for w, cmdline in workers:
            print(w.pid, w.status(), end='\n', file=sys.stderr)
            print(cmdline, end='\n\n', file=sys.stderr)
        raise AssertionError(
<<<<<<< HEAD
            'Expected no more running worker processes '
            f'but got {len(workers)} after waiting {patience:0.3f}s.')
=======
            f'Expected no more running worker processes but got {len(workers)}'
            f' after waiting {patience:0.3f}s.'
        )
>>>>>>> 48de4af3


class ReusableExecutorMixin:

    def setup_method(self, method):
        default_start_method = get_context().get_start_method()
        assert default_start_method == "loky", default_start_method
        executor = get_reusable_executor(max_workers=2)
        _check_executor_started(executor)
        # There can be less than 2 workers because of the worker timeout
        _check_subprocesses_number(executor, expected_max_process_number=2)

    def teardown_method(self, method):
        """Make sure the executor can be recovered after the tests"""
        executor = get_reusable_executor(max_workers=2)
        assert executor.submit(math.sqrt, 1).result() == 1
        # There can be less than 2 workers because of the worker timeout
        _check_subprocesses_number(executor, expected_max_process_number=2)

    @classmethod
    def teardown_class(cls):
        executor = get_reusable_executor(max_workers=2)
        executor.shutdown(wait=True)<|MERGE_RESOLUTION|>--- conflicted
+++ resolved
@@ -181,14 +181,9 @@
             print(w.pid, w.status(), end='\n', file=sys.stderr)
             print(cmdline, end='\n\n', file=sys.stderr)
         raise AssertionError(
-<<<<<<< HEAD
-            'Expected no more running worker processes '
-            f'but got {len(workers)} after waiting {patience:0.3f}s.')
-=======
             f'Expected no more running worker processes but got {len(workers)}'
             f' after waiting {patience:0.3f}s.'
         )
->>>>>>> 48de4af3
 
 
 class ReusableExecutorMixin:
