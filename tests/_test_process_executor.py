from loky import process_executor

import os
import gc
import sys
import time
import shutil
import platform
import pytest
import weakref
import tempfile
import traceback
import threading
import faulthandler
from math import sqrt
from pickle import PicklingError
from threading import Thread
from concurrent import futures
from collections import defaultdict
from concurrent.futures._base import (PENDING, RUNNING, CANCELLED,
                                      CANCELLED_AND_NOTIFIED, FINISHED)

import loky
from loky.process_executor import (LokyRecursionError, ShutdownExecutorError,
                                   TerminatedWorkerError)
from loky._base import Future

from . import _executor_mixin
from .utils import id_sleep, check_subprocess_call, filter_match
from .test_reusable_executor import ErrorAtPickle, ExitAtPickle, c_exit


IS_PYPY = hasattr(sys, "pypy_version_info")


def create_future(state=PENDING, exception=None, result=None):
    f = Future()
    f._state = state
    f._exception = exception
    f._result = result
    return f


PENDING_FUTURE = create_future(state=PENDING)
RUNNING_FUTURE = create_future(state=RUNNING)
CANCELLED_FUTURE = create_future(state=CANCELLED)
CANCELLED_AND_NOTIFIED_FUTURE = create_future(state=CANCELLED_AND_NOTIFIED)
EXCEPTION_FUTURE = create_future(state=FINISHED, exception=OSError())
SUCCESSFUL_FUTURE = create_future(state=FINISHED, result=42)


def mul(x, y):
    return x * y


def sleep_and_print(t, msg):
    time.sleep(t)
    print(msg)
    sys.stdout.flush()


def sleep_and_return(delay, x):
    time.sleep(delay)
    return x


def sleep_and_write(t, filename, msg):
    time.sleep(t)
    with open(filename, 'wb') as f:
        f.write(str(msg).encode('utf-8'))


class MyObject:
    def __init__(self, value=0):
        self.value = value

    def __repr__(self):
        return f"MyObject({self.value})"

    def my_method(self):
        pass


def _assert_no_error(stderr):
    if sys.platform == "darwin":
        # On macOS, ignore UserWarning related to their broken semaphore
        # implementation.
        stderr = "\n".join(
            line
            for line in stderr.splitlines()
            if "increase its maximal value" not in line
        )
    assert len(stderr) == 0, stderr


class ExecutorShutdownTest:

    def test_run_after_shutdown(self):
        self.executor.shutdown()
        with pytest.raises(RuntimeError):
            self.executor.submit(pow, 2, 5)

    def test_shutdown_with_pickle_error(self):
        self.executor.shutdown()
        with self.executor_type(max_workers=4) as e:
            e.submit(id, ErrorAtPickle())

    def test_shutdown_with_sys_exit_at_pickle(self):
        self.executor.shutdown()
        with self.executor_type(max_workers=4) as e:
            e.submit(id, ExitAtPickle())

    def test_interpreter_shutdown(self):
        # Free resources to avoid random timeout in CI
        self.executor.shutdown(wait=True, kill_workers=True)

        tempdir = tempfile.mkdtemp(prefix='loky_')

        executor_type=self.executor_type.__name__
        start_method=self.context.get_start_method()
        tempdir=tempdir.replace("\\", "/")
        try:
            n_jobs = 4
            code = f"""if True:
                from loky.process_executor import {executor_type}
                from loky.backend import get_context
                from tests._test_process_executor import sleep_and_write

                context = get_context("{start_method}")
                e = {executor_type}({n_jobs}, context=context)
                e.submit(id, 42).result()

                task_ids = list(range(2 * {n_jobs}))
                filenames = [f'{tempdir}/task_{{i:02}}.log'
                             for i in task_ids]
                e.map(sleep_and_write, [0.1] * 2 * {n_jobs},
                      filenames, task_ids)

                # Do not wait for the results: garbage collect executor and
                # shutdown main Python interpreter while letting the worker
                # processes finish in the background.
            """
            _, stderr = check_subprocess_call(
                [sys.executable, "-c", code], timeout=55)

            _assert_no_error(stderr)

            # The workers should have completed their work before the main
            # process exits:
            expected_filenames = [f'task_{i:02d}.log'
                                  for i in range(2 * n_jobs)]

            # Apparently files can take some time to appear under windows
            # on AppVeyor
            for _ in range(20):
                filenames = sorted(os.listdir(tempdir))
                if len(filenames) != len(expected_filenames):
                    time.sleep(1)
                else:
                    break

            assert filenames == expected_filenames
            for i, filename in enumerate(filenames):
                with open(os.path.join(tempdir, filename), 'rb') as f:
                    assert int(f.read().strip()) == i
        finally:
            shutil.rmtree(tempdir)

    def test_hang_issue12364(self):
        fs = [self.executor.submit(time.sleep, 0.01) for _ in range(50)]
        self.executor.shutdown()
        for f in fs:
            f.result()

    def test_processes_terminate(self):
        self.executor.submit(mul, 21, 2)
        self.executor.submit(mul, 6, 7)
        self.executor.submit(mul, 3, 14)
        assert len(self.executor._processes) == self.worker_count
        processes = self.executor._processes
        self.executor.shutdown()

        for p in processes.values():
            p.join()

    def test_processes_terminate_on_executor_gc(self):

        results = self.executor.map(sleep_and_return,
                                    [0.1] * 10, range(10))
        assert len(self.executor._processes) == self.worker_count
        processes = self.executor._processes
        executor_flags = self.executor._flags

        # The following should trigger GC and therefore shutdown of workers.
        # However the shutdown wait for all the pending jobs to complete
        # first.
        executor_reference = weakref.ref(self.executor)
        self.executor = None

        # Make sure that there is not other reference to the executor object.
        # We have to be patient as _thread_management_worker might have a
        # reference when we deleted self.executor.
        t_deadline = time.time() + 1
        while executor_reference() is not None and time.time() < t_deadline:
            if IS_PYPY:
                # PyPy can delay __del__ calls and GC compared to CPython.
                # To ensure that this test pass without waiting too long we
                # need an explicit GC.
                gc.collect()
            time.sleep(0.001)
        assert executor_reference() is None

        # The remaining jobs should still be processed in the background
        for result, expected in zip(results, range(10)):
            assert result == expected

        # Once all pending jobs have completed the executor and threads should
        # terminate automatically.
        self.check_no_running_workers(patience=2)
        assert executor_flags.shutdown, processes
        assert not executor_flags.broken, processes

    @classmethod
    def _wait_and_crash(cls):
        _executor_mixin._test_event.wait()
        faulthandler._sigsegv()

    def test_processes_crash_handling_after_executor_gc(self):
        # Start 5 easy jobs on 5 workers
        results = self.executor.map(sleep_and_return,
                                    [0.01] * 5, range(5))

        # Enqueue a job that will trigger a crash of one of the workers.
        # Make sure this crash does not happen before the non-failing jobs
        # have returned their results by using and multiprocessing Event
        # instance

        crash_result = self.executor.submit(self._wait_and_crash)
        assert len(self.executor._processes) == self.worker_count
        processes = self.executor._processes
        executor_flags = self.executor._flags

        # The following should trigger the GC and therefore shutdown of
        # workers. However the shutdown wait for all the pending jobs to
        # complete first.
        executor_reference = weakref.ref(self.executor)
        self.executor = None

        if IS_PYPY:
            # Object deletion and garbage collection can be delayed under PyPy.
            time.sleep(1.)
            gc.collect()

        # Make sure that there is not other reference to the executor object.
        assert executor_reference() is None

        # The remaining jobs should still be processed in the background
        for result, expected in zip(results, range(5)):
            assert result == expected

        # Let the crash job know that it can crash now
        _executor_mixin._test_event.set()

        # The crashing job should be executed after the non-failing jobs
        # have completed. The crash should be detected.
        match = filter_match(r"SIGSEGV")
        with pytest.raises(TerminatedWorkerError, match=match):
            crash_result.result()

        _executor_mixin._test_event.clear()

        # The executor flag should have been set at this point.
        assert executor_flags.broken, processes

        # Once all pending jobs have completed the executor and threads should
        # terminate automatically.
        self.check_no_running_workers(patience=2)

    def test_context_manager_shutdown(self):
        with self.executor_type(max_workers=5, context=self.context) as e:
            processes = e._processes
            assert list(e.map(abs, range(-5, 5))) == \
                [5, 4, 3, 2, 1, 0, 1, 2, 3, 4]

        for p in processes.values():
            p.join()

    def test_del_shutdown(self):
        executor = self.executor_type(max_workers=5, context=self.context)
        list(executor.map(abs, range(-5, 5)))
        executor_manager_thread = executor._executor_manager_thread
        processes = executor._processes
        del executor
        if IS_PYPY:
            # Object deletion and garbage collection can be delayed under PyPy.
            time.sleep(1.)
            gc.collect()

        executor_manager_thread.join()
        for p in processes.values():
            p.join()

    @classmethod
    def _wait_and_return(cls, x):
        # This _test_event is passed globally through an initializer to
        # the executor.
        _executor_mixin._test_event.wait()
        return x

    def test_shutdown_no_wait(self):
        # Ensure that the executor cleans up the processes when calling
        # shutdown with wait=False

        # Stores executor internals to be able to check that the executor
        # shutdown correctly
        processes = self.executor._processes
        call_queue = self.executor._call_queue
        executor_manager_thread = self.executor._executor_manager_thread

        # submit tasks that will finish after the shutdown and make sure they
        # were started
        res = [self.executor.submit(self._wait_and_return, x)
               for x in range(-5, 5)]

        self.executor.shutdown(wait=False)

        with pytest.raises(ShutdownExecutorError):
            # It's no longer possible to submit any new tasks to this
            # executor after shutdown.
            self.executor.submit(lambda x: x, 42)

        # Check that even after shutdown, all futures are still running
        assert {f._state for f in res} <= {PENDING, RUNNING}

        # Let the futures finish and make sure that all the executor resources
        # were properly cleaned by the shutdown process
        _executor_mixin._test_event.set()
        executor_manager_thread.join()
        for p in processes.values():
            p.join()
        call_queue.join_thread()

        # Make sure the results were all computed before the executor
        # resources were freed.
        assert [f.result() for f in res] == [*range(-5, 5)]

    def test_shutdown_deadlock_pickle(self):
        # Test that the pool calling shutdown with wait=False does not cause
        # a deadlock if a task fails at pickle after the shutdown call.
        # Reported in bpo-39104.
        self.executor.shutdown(wait=True)
        with self.executor_type(max_workers=2,
                                context=self.context) as executor:
            self.executor = executor  # Allow clean up in fail_on_deadlock

            # Start the executor and get the executor_manager_thread to collect
            # the threads and avoid dangling thread that should be cleaned up
            # asynchronously.
            executor.submit(id, 42).result()
            executor_manager = executor._executor_manager_thread

            # Submit a task that fails at pickle and shutdown the executor
            # without waiting
            f = executor.submit(id, ErrorAtPickle())
            executor.shutdown(wait=False)
            with pytest.raises(PicklingError):
                f.result()

        # Make sure the executor is eventually shutdown and do not leave
        # dangling threads
        executor_manager.join()

    def test_hang_issue39205(self):
        """shutdown(wait=False) doesn't hang at exit with running futures.

        See https://bugs.python.org/issue39205.
        """
        executor_type = self.executor_type.__name__
        start_method = self.context.get_start_method()
        code = f"""if True:
            from loky.process_executor import {executor_type}
            from loky.backend import get_context
            from tests._test_process_executor import sleep_and_print

            context = get_context("{start_method}")
            e = {executor_type}(3, context=context)

            e.submit(sleep_and_print, 1.0, "apple")
            e.shutdown(wait=False)
        """
        stdout, stderr = check_subprocess_call(
            [sys.executable, "-c", code], timeout=55)

        _assert_no_error(stderr)
        assert stdout.strip() == "apple"

    @classmethod
    def _test_recursive_kill(cls, depth):
        executor = cls.executor_type(
            max_workers=2, context=cls.context,
            initializer=_executor_mixin.initializer_event,
            initargs=(_executor_mixin._test_event,))
        assert executor.submit(sleep_and_return, 0, 42).result() == 42

        if depth >= 2:
            _executor_mixin._test_event.set()
            executor.submit(sleep_and_return, 30, 42).result()
            executor.shutdown()
        else:
            f = executor.submit(cls._test_recursive_kill, depth + 1)
            f.result()

    def test_recursive_kill(self):
        f = self.executor.submit(self._test_recursive_kill, 1)
        # Wait for the nested executors to be started
        _executor_mixin._test_event.wait()

        # Forcefully shutdown the executor and kill the workers
        t_start = time.time()
        self.executor.shutdown(wait=True, kill_workers=True)
        msg = "Failed to quickly kill nested executor"
        t_shutdown = time.time() - t_start
        assert t_shutdown < 5, msg

        with pytest.raises(ShutdownExecutorError):
            f.result()

        _executor_mixin._check_subprocesses_number(self.executor, 0)


class WaitTests:

    def test_first_completed(self):
        future1 = self.executor.submit(mul, 21, 2)
        future2 = self.executor.submit(time.sleep, 1.5)

        done, not_done = futures.wait([CANCELLED_FUTURE, future1, future2],
                                      return_when=futures.FIRST_COMPLETED)

        assert {future1} == done
        assert {CANCELLED_FUTURE, future2} == not_done

    def test_first_completed_some_already_completed(self):
        future1 = self.executor.submit(time.sleep, 1.5)

        finished, pending = futures.wait([CANCELLED_AND_NOTIFIED_FUTURE,
                                          SUCCESSFUL_FUTURE, future1],
                                         return_when=futures.FIRST_COMPLETED)

        assert ({CANCELLED_AND_NOTIFIED_FUTURE, SUCCESSFUL_FUTURE} ==
                finished)
        assert {future1} == pending

    @classmethod
    def wait_and_raise(cls, t):
        _executor_mixin._test_event.wait(t)
        raise Exception('this is an exception')

    @classmethod
    def wait_and_return(cls, t):
        _executor_mixin._test_event.wait()
        return True

    def test_first_exception(self):
        future1 = self.executor.submit(mul, 2, 21)
        future2 = self.executor.submit(self.wait_and_raise, 1.5)
        future3 = self.executor.submit(time.sleep, 3)

        def cb_done(f):
            _executor_mixin._test_event.set()
        future1.add_done_callback(cb_done)

        finished, pending = futures.wait([future1, future2, future3],
                                         return_when=futures.FIRST_EXCEPTION)

        assert _executor_mixin._test_event.is_set()

        assert {future1, future2} == finished
        assert {future3} == pending

        _executor_mixin._test_event.clear()

    def test_first_exception_some_already_complete(self):
        future1 = self.executor.submit(divmod, 21, 0)
        future2 = self.executor.submit(time.sleep, 1.5)

        finished, pending = futures.wait([SUCCESSFUL_FUTURE, CANCELLED_FUTURE,
                                          CANCELLED_AND_NOTIFIED_FUTURE,
                                          future1, future2],
                                         return_when=futures.FIRST_EXCEPTION)

        assert {SUCCESSFUL_FUTURE, CANCELLED_AND_NOTIFIED_FUTURE,
                future1} == finished
        assert {CANCELLED_FUTURE, future2} == pending

    def test_first_exception_one_already_failed(self):
        future1 = self.executor.submit(time.sleep, 2)

        finished, pending = futures.wait([EXCEPTION_FUTURE, future1],
                                         return_when=futures.FIRST_EXCEPTION)

        assert {EXCEPTION_FUTURE} == finished
        assert {future1} == pending

    def test_all_completed(self):
        future1 = self.executor.submit(divmod, 2, 0)
        future2 = self.executor.submit(mul, 2, 21)

        finished, pending = futures.wait([SUCCESSFUL_FUTURE, EXCEPTION_FUTURE,
                                          CANCELLED_AND_NOTIFIED_FUTURE,
                                          future1, future2],
                                         return_when=futures.ALL_COMPLETED)

        assert {SUCCESSFUL_FUTURE, CANCELLED_AND_NOTIFIED_FUTURE,
                EXCEPTION_FUTURE, future1, future2} == finished
        assert not pending

    def test_timeout(self):
        # Make sure the executor has already started to avoid timeout happening
        # before future1 returns
        assert self.executor.submit(id_sleep, 42).result() == 42

        future1 = self.executor.submit(mul, 6, 7)
        future2 = self.executor.submit(self.wait_and_return, 5)

        assert future1.result() == 42

        finished, pending = futures.wait([CANCELLED_AND_NOTIFIED_FUTURE,
                                          EXCEPTION_FUTURE, SUCCESSFUL_FUTURE,
                                          future1, future2],
                                         timeout=.1,
                                         return_when=futures.ALL_COMPLETED)

        assert {CANCELLED_AND_NOTIFIED_FUTURE, EXCEPTION_FUTURE,
                SUCCESSFUL_FUTURE, future1} == finished
        assert {future2} == pending

        _executor_mixin._test_event.set()
        assert future2.result(timeout=10)
        _executor_mixin._test_event.clear()


class AsCompletedTests:
    # TODO(brian@sweetapp.com): Should have a test with a non-zero timeout.
    def test_no_timeout(self):
        future1 = self.executor.submit(mul, 2, 21)
        future2 = self.executor.submit(mul, 7, 6)

        completed = set(futures.as_completed([CANCELLED_AND_NOTIFIED_FUTURE,
                                              EXCEPTION_FUTURE,
                                              SUCCESSFUL_FUTURE,
                                              future1, future2]))
        assert {CANCELLED_AND_NOTIFIED_FUTURE, EXCEPTION_FUTURE,
                SUCCESSFUL_FUTURE, future1, future2} == completed

    def test_zero_timeout(self):
        future1 = self.executor.submit(time.sleep, 2)
        completed_futures = set()
        with pytest.raises(futures.TimeoutError):
            for future in futures.as_completed(
                    [CANCELLED_AND_NOTIFIED_FUTURE,
                     EXCEPTION_FUTURE,
                     SUCCESSFUL_FUTURE,
                     future1],
                    timeout=0):
                completed_futures.add(future)

        assert {CANCELLED_AND_NOTIFIED_FUTURE, EXCEPTION_FUTURE,
                SUCCESSFUL_FUTURE} == completed_futures

    def test_duplicate_futures(self):
        # Issue 20367. Duplicate futures should not raise exceptions or give
        # duplicate responses.
        future1 = self.executor.submit(time.sleep, .1)
        completed = list(futures.as_completed([future1, future1]))
        assert len(completed) == 1


class ExecutorTest:
    # Executor.shutdown() and context manager usage is tested by
    # ExecutorShutdownTest.
    def test_submit(self):
        future = self.executor.submit(pow, 2, 8)
        assert 256 == future.result()

    def test_submit_keyword(self):
        future = self.executor.submit(mul, 2, y=8)
        assert 16 == future.result()

    def test_map(self):
        assert list(self.executor.map(pow, range(10), range(10))) == \
            list(map(pow, range(10), range(10)))

    def test_map_exception(self):
        i = self.executor.map(divmod, [1, 1, 1, 1], [2, 3, 0, 5])
        assert next(i), (0 == 1)
        assert next(i), (0 == 1)
        with pytest.raises(ZeroDivisionError):
            next(i)

    def test_map_timeout(self):
        results = []
        with pytest.raises(futures.TimeoutError):
            for i in self.executor.map(time.sleep, [0, 0, 5], timeout=1):
                results.append(i)

        assert [None, None] == results

    def test_shutdown_race_issue12456(self):
        # Issue #12456: race condition at shutdown where trying to post a
        # sentinel in the call queue blocks (the queue is full while processes
        # have exited).
        self.executor.map(str, [2] * (self.worker_count + 1))
        self.executor.shutdown()

    @pytest.mark.skipif(
            platform.python_implementation() != "CPython" or
            (sys.version_info >= (3, 8, 0) and sys.version_info < (3, 8, 2)),
            reason="Underlying bug fixed upstream starting Python 3.8.2")
    def test_no_stale_references(self):
        # Issue #16284: check that the executors don't unnecessarily hang onto
        # references.

        # This test has to be skipped on early Python 3.8 versions because of a
        # low-level reference cycle inside the pickle module for early versions
        # of Python 3.8 preventing stale references from being collected. See
        # cloudpipe/cloudpickle#327 as well as
        # https://bugs.python.org/issue39492
        my_object = MyObject()
        collect = threading.Event()
        _ref = weakref.ref(my_object, lambda obj: collect.set())  # noqa
        # Deliberately discarding the future.
        self.executor.submit(my_object.my_method)
        del my_object

        collected = False
        for _ in range(5):
            if IS_PYPY:
                gc.collect()
            collected = collect.wait(timeout=1.0)
            if collected:
                return
        assert collected, "Stale reference not collected within timeout."

    def test_max_workers_negative(self):
        for number in (0, -1):
            with pytest.raises(ValueError) as infos:
                self.executor_type(max_workers=number)
            assert infos.value.args[0] == "max_workers must be greater than 0"

    @pytest.mark.broken_pool
    def test_killed_child(self):
        # When a child process is abruptly terminated, the whole pool gets
        # "broken".
        future = self.executor.submit(time.sleep, 30)
        # Get one of the processes, and terminate (kill) it
        p = next(iter(self.executor._processes.values()))
        p.terminate()
        match = filter_match(r"SIGTERM")
        with pytest.raises(TerminatedWorkerError, match=match):
            future.result()
        # Submitting other jobs fails as well.
        with pytest.raises(TerminatedWorkerError, match=match):
            self.executor.submit(pow, 2, 8)

    def test_map_chunksize(self):
        def bad_map():
            list(self.executor.map(pow, range(40), range(40), chunksize=-1))

        ref = list(map(pow, range(40), range(40)))
        assert list(self.executor.map(pow, range(40), range(40), chunksize=6)
                    ) == ref
        assert list(self.executor.map(pow, range(40), range(40), chunksize=50)
                    ) == ref
        assert list(self.executor.map(pow, range(40), range(40), chunksize=40)
                    ) == ref
        with pytest.raises(ValueError):
            bad_map()

    @classmethod
    def _test_traceback(cls):
        raise RuntimeError(123)  # some comment

    def test_traceback(self):
        # We want ensure that the traceback from the child process is
        # contained in the traceback raised in the main process.
        future = self.executor.submit(self._test_traceback)
        with pytest.raises(Exception) as cm:
            future.result()

        exc = cm.value
        assert type(exc) is RuntimeError
        assert exc.args == (123,)

        cause = exc.__cause__
        assert type(cause) is process_executor._RemoteTraceback
        assert 'raise RuntimeError(123)  # some comment' in cause.tb

    #
    # The following tests are new additions to the test suite originally
    # backported from the Python 3 concurrent.futures package.
    #

    def _test_thread_safety(self, thread_idx, results):
        try:
            # submit a mix of very simple tasks with map and submit,
            # cancel some of them and check the results
            map_future_1 = self.executor.map(sqrt, range(40), timeout=10)
            if thread_idx % 2 == 0:
                # Make it more likely for scheduling threads to overtake one
                # another
                time.sleep(0.001)
            submit_futures = [self.executor.submit(time.sleep, 0.0001)
                              for _ in range(20)]
            for i, f in enumerate(submit_futures):
                if i % 2 == 0:
                    f.cancel()
            map_future_2 = self.executor.map(sqrt, range(40), timeout=10)

            assert list(map_future_1) == [sqrt(x) for x in range(40)]
            assert list(map_future_2) == [sqrt(i) for i in range(40)]
            for i, f in enumerate(submit_futures):
                if i % 2 == 1 or not f.cancelled():
                    assert f.result(timeout=10) is None
            results[thread_idx] = 'ok'
        except Exception:
            # Ensure that py.test can report the content of the exception
            results[thread_idx] = traceback.format_exc()

    def test_thread_safety(self):
        # Check that our process-pool executor can be shared to schedule work
        # by concurrent threads
        results = [None] * 10
        threads = [Thread(target=self._test_thread_safety, args=(i, results))
                   for i in range(len(results))]
        for t in threads:
            t.start()
        for t in threads:
            t.join()
        for result in results:
            if result != "ok":
                raise AssertionError(result)

    @classmethod
    def return_inputs(cls, *args):
        return args

    def test_submit_from_callback(self):
        collected = defaultdict(list)
        executor = self.executor

        def _collect_and_submit_next(future):
            name, count = future.result()
            collected[name].append(count)
            if count > 0:
                future = executor.submit(self.return_inputs, name, count - 1)
                future.add_done_callback(_collect_and_submit_next)

        # Start 3 concurrent callbacks chains
        fa = executor.submit(self.return_inputs, 'chain a', 100)
        fa.add_done_callback(_collect_and_submit_next)
        fb = executor.submit(self.return_inputs, 'chain b', 50)
        fb.add_done_callback(_collect_and_submit_next)
        fc = executor.submit(self.return_inputs, 'chain c', 60)
        fc.add_done_callback(_collect_and_submit_next)
        assert fa.result() == ('chain a', 100)
        assert fb.result() == ('chain b', 50)
        assert fc.result() == ('chain c', 60)

        # Wait a maximum of 5s for the asynchronous callback chains to complete
        patience = 500
        while True:
            if (collected['chain a'] == list(range(100, -1, -1)) and
                    collected['chain b'] == list(range(50, -1, -1)) and
                    collected['chain c'] == list(range(60, -1, -1))):
                # the recursive callback chains have completed successfully
                break
            elif patience < 0:
                raise AssertionError(
<<<<<<< HEAD
                    f"callback submit chains stalled at: {collected!r}")
=======
                    f"callback submit chains stalled at: {collected!r}"
                )
>>>>>>> 48de4af3
            else:
                patience -= 1
                time.sleep(0.01)

    @pytest.mark.timeout(60)
    def test_worker_timeout(self):
        self.executor.shutdown(wait=True)
        self.check_no_running_workers(patience=5)
        timeout = getattr(self, 'min_worker_timeout', .01)
        try:
            self.executor = self.executor_type(
                max_workers=4, context=self.context, timeout=timeout)
        except NotImplementedError as e:
            self.skipTest(str(e))

        for _ in range(5):
            # Trigger worker spawn for lazy executor implementations
            for _ in self.executor.map(id, range(8)):
                pass

            # Check that all workers shutdown (via timeout) when waiting a bit:
            # note that the effictive time for Python process to completely
            # shutdown can vary a lot especially on loaded CI machines with and
            # the atexit callbacks that writes test coverage data to disk.
            # Let's be patient.
            self.check_no_running_workers(patience=5)

    @classmethod
    def reducer_in(cls, obj):
        return MyObject, (obj.value + 5, )

    @classmethod
    def reducer_out(cls, obj):
        return MyObject, (7 * obj.value, )

    def test_serialization(self):
        """Test custom serialization for process_executor"""
        self.executor.shutdown(wait=True)

        # Use non commutative operation to check correct order
        job_reducers = {}
        job_reducers[MyObject] = self.reducer_in
        result_reducers = {}
        result_reducers[MyObject] = self.reducer_out

        # Create a new executor to ensure that we did not mess with the
        # existing module level serialization
        executor = self.executor_type(
            max_workers=2, context=self.context, job_reducers=job_reducers,
            result_reducers=result_reducers
        )
        self.executor = self.executor_type(max_workers=2, context=self.context)

        obj = MyObject(1)
        try:
            ret_obj_custom = executor.submit(
                    self.return_inputs, obj).result()[0]
            ret_obj = self.executor.submit(self.return_inputs, obj).result()[0]

            assert ret_obj.value == 1
            assert ret_obj_custom.value == 42
        finally:
            executor.shutdown(wait=True)

    @classmethod
    def _test_max_depth(cls, max_depth=10, kill_workers=False, ctx=None):
        if max_depth == 0:
            return 42
        executor = cls.executor_type(1, context=ctx)
        f = executor.submit(cls._test_max_depth, max_depth - 1, ctx)
        try:
            return f.result()
        finally:
            executor.shutdown(wait=True, kill_workers=kill_workers)

    @pytest.mark.parametrize('kill_workers', [True, False])
    def test_max_depth(self, kill_workers):
        from loky.process_executor import MAX_DEPTH
        if self.context.get_start_method() == 'fork':
            # For 'fork', we do not allow nested process as the threads ends
            # up in messy states
            with pytest.raises(LokyRecursionError):
                self._test_max_depth(max_depth=2, ctx=self.context)
            return

        assert self._test_max_depth(max_depth=MAX_DEPTH,
                                    kill_workers=kill_workers,
                                    ctx=self.context) == 42

        with pytest.raises(LokyRecursionError):
            self._test_max_depth(max_depth=MAX_DEPTH + 1,
                                 kill_workers=kill_workers,
                                 ctx=self.context)

    @pytest.mark.high_memory
    @pytest.mark.skipif(sys.maxsize < 2 ** 32,
                        reason="Test requires a 64 bit version of Python")
    @pytest.mark.skipif(
            sys.version_info < (3, 8),
            reason="Python version does not support pickling objects of size > 2 ** 31GB")
    def test_no_failure_on_large_data_send(self):
        data = b'\x00' * int(2.2e9)
        self.executor.submit(id, data).result()

    @pytest.mark.high_memory
    @pytest.mark.skipif(sys.maxsize < 2 ** 32,
                        reason="Test requires a 64 bit version of Python")
    @pytest.mark.skipif(
            sys.version_info >= (3, 8),
            reason="Python version supports pickling objects of size > 2 ** 31GB")
    def test_expected_failure_on_large_data_send(self):
        data = b'\x00' * int(2.2e9)
        with pytest.raises(RuntimeError):
            self.executor.submit(id, data).result()

    def test_memory_leak_protection(self):
        self.executor.shutdown(wait=True)

        executor = self.executor_type(1, context=self.context)

        def _leak_some_memory(size=int(3e6), delay=0.001):
            """function that leaks some memory """
            from loky import process_executor
            process_executor._MEMORY_LEAK_CHECK_DELAY = 0.1
            if getattr(os, '_loky_leak', None) is None:
                os._loky_leak = []

            os._loky_leak.append(b"\x00" * size)

            # Leave enough time for the memory leak detector to kick-in:
            # by default the process does not check its memory usage
            # more than once per second.
            time.sleep(delay)

            leaked_size = sum(len(buffer) for buffer in os._loky_leak)
            return os.getpid(), leaked_size

        with pytest.warns(UserWarning, match='memory leak'):
            # Total run time should be 3s which is way over the 1s cooldown
            # period between two consecutive memory checks in the worker.
            futures = [executor.submit(_leak_some_memory) for _ in range(300)]

            executor.shutdown(wait=True)
            results = [f.result() for f in futures]

            # The pid of the worker has changed when restarting the worker
            first_pid, last_pid = results[0][0], results[-1][0]
            assert first_pid != last_pid

            # The restart happened after 100 MB of leak over the
            # default process size + what has leaked since the last
            # memory check.
            for _, leak_size in results:
                assert leak_size / 1e6 < 650

    def test_reference_cycle_collection(self):
        # make the parallel call create a reference cycle and make
        # a weak reference to be able to track the garbage collected objects
        self.executor.shutdown(wait=True)

        executor = self.executor_type(1, context=self.context)

        def _create_cyclic_reference(delay=0.001):
            """function that creates a cyclic reference"""
            from loky import process_executor
            process_executor._USE_PSUTIL = False
            process_executor._MEMORY_LEAK_CHECK_DELAY = 0.1

            class A:
                def __init__(self, size=int(1e6)):
                    self.data = b"\x00" * size
                    self.a = self
            if getattr(os, '_loky_cyclic_weakrefs', None) is None:
                os._loky_cyclic_weakrefs = []

            a = A()
            time.sleep(delay)
            os._loky_cyclic_weakrefs.append(weakref.ref(a))
            return sum(1 for r in os._loky_cyclic_weakrefs if r() is not None)

        # Total run time should be 3s which is way over the 1s cooldown
        # period between two consecutive memory checks in the worker.
        futures = [executor.submit(_create_cyclic_reference)
                   for _ in range(300)]

        executor.shutdown(wait=True)

        max_active_refs_count = max(f.result() for f in futures)
        assert max_active_refs_count < 150
        assert max_active_refs_count != 1

    @pytest.mark.broken_pool
    def test_exited_child(self):
        # When a child process is abruptly terminated, the whole pool gets
        # "broken".
        print(self.context.get_start_method())
        match = filter_match(r"EXIT\(42\)")
        future = self.executor.submit(c_exit, 42)
        with pytest.raises(TerminatedWorkerError, match=match):
            future.result()
        # Submitting other jobs fails as well.
        with pytest.raises(TerminatedWorkerError, match=match):
            self.executor.submit(pow, 2, 8)

    @staticmethod
    def _test_child_env(var_name):
        import os
        return os.environ.get(var_name, "unset")

    def test_child_env_executor(self):
        # Test that for loky context, setting argument env correctly overwrite
        # the environment of the child process.
        if self.context.get_start_method() != 'loky':
            pytest.skip(msg="Only work with loky context")

        var_name = "loky_child_env_executor"
        var_value = "variable set"
        executor = self.executor_type(1, env={var_name: var_value})

        var_child = executor.submit(self._test_child_env, var_name).result()
        assert var_child == var_value

        executor.shutdown(wait=True)

    def test_viztracer_profiler(self):
        # Check that viztracer profiler is initialzed in workers when
        # installed.
        viztracer = pytest.importorskip("viztracer")

        def check_viztracer_active():
            tracer = viztracer.get_tracer()
            if tracer is None:
                return False
            return tracer.enable

        active_in_main_process = check_viztracer_active()
        with self.executor_type(1, context=self.context) as e:
            active_in_child_process = e.submit(check_viztracer_active).result()
        assert active_in_main_process == active_in_child_process

        if not active_in_main_process:
            tracer = viztracer.VizTracer()
            try:
                tracer.start()
                with self.executor_type(1, context=self.context) as e:
                    assert e.submit(check_viztracer_active).result()
            finally:
                tracer.stop()

            # Once the tracer has been stopped, should be no side effect on
            # workers started in new executors.
            with self.executor_type(1, context=self.context) as e:
                assert not e.submit(check_viztracer_active).result()

    def test_viztracer_profiler_with_custom_init(self):
        # Check that viztracer profiler is initialzed in workers when
        # installed.
        viztracer = pytest.importorskip("viztracer")

        # Make sure the auto-viztracer initialization works even when
        # the call pass their own init.

        def check_viztracer_active_and_custom_init():
            assert loky._custom_global_var == 42
            tracer = viztracer.get_tracer()
            if tracer is None:
                return False
            return tracer.enable

        existing_tracer = viztracer.get_tracer()
        if existing_tracer is not None and existing_tracer.enable:
            pytest.skip("Cannot run this test if viztracer is active")

        tracer = viztracer.VizTracer()
        try:
            tracer.start()
            with self.executor_type(
                1,
                context=self.context,
                initializer=_custom_initializer
            ) as e:
                assert e.submit(
                    check_viztracer_active_and_custom_init
                ).result()
        finally:
            tracer.stop()


def _custom_initializer():
    """_custom_initializer is module function to be picklable

    This is necessary for executor implementations that do not
    use cloudpickle to pickle the initializer.
    """
    loky._custom_global_var = 42<|MERGE_RESOLUTION|>--- conflicted
+++ resolved
@@ -777,12 +777,8 @@
                 break
             elif patience < 0:
                 raise AssertionError(
-<<<<<<< HEAD
-                    f"callback submit chains stalled at: {collected!r}")
-=======
                     f"callback submit chains stalled at: {collected!r}"
                 )
->>>>>>> 48de4af3
             else:
                 patience -= 1
                 time.sleep(0.01)
