from loky import process_executor

import os
import gc
import sys
import time
import shutil
import platform
import pytest
import weakref
import tempfile
import traceback
import threading
import faulthandler
from math import sqrt
from pickle import PicklingError
from threading import Thread
from concurrent import futures
from collections import defaultdict
from concurrent.futures._base import (PENDING, RUNNING, CANCELLED,
                                      CANCELLED_AND_NOTIFIED, FINISHED)

import loky
from loky.process_executor import (LokyRecursionError, ShutdownExecutorError,
                                   TerminatedWorkerError)
from loky._base import Future

from . import _executor_mixin
from .utils import id_sleep, check_subprocess_call, filter_match
from .test_reusable_executor import ErrorAtPickle, ExitAtPickle, c_exit


IS_PYPY = hasattr(sys, "pypy_version_info")


def create_future(state=PENDING, exception=None, result=None):
    f = Future()
    f._state = state
    f._exception = exception
    f._result = result
    return f


PENDING_FUTURE = create_future(state=PENDING)
RUNNING_FUTURE = create_future(state=RUNNING)
CANCELLED_FUTURE = create_future(state=CANCELLED)
CANCELLED_AND_NOTIFIED_FUTURE = create_future(state=CANCELLED_AND_NOTIFIED)
EXCEPTION_FUTURE = create_future(state=FINISHED, exception=OSError())
SUCCESSFUL_FUTURE = create_future(state=FINISHED, result=42)


def mul(x, y):
    return x * y


def sleep_and_print(t, msg):
    time.sleep(t)
    print(msg)
    sys.stdout.flush()


def sleep_and_return(delay, x):
    time.sleep(delay)
    return x


def sleep_and_write(t, filename, msg):
    time.sleep(t)
    with open(filename, 'wb') as f:
        f.write(str(msg).encode('utf-8'))


class MyObject:
    def __init__(self, value=0):
        self.value = value

    def __repr__(self):
        return f"MyObject({self.value})"

    def my_method(self):
        pass


def _assert_no_error(stderr):
    if sys.platform == "darwin":
        # On macOS, ignore UserWarning related to their broken semaphore
        # implementation.
        stderr = "\n".join(
            line
            for line in stderr.splitlines()
            if "increase its maximal value" not in line
        )
    assert len(stderr) == 0, stderr


class ExecutorShutdownTest:

    def test_run_after_shutdown(self):
        self.executor.shutdown()
        with pytest.raises(RuntimeError):
            self.executor.submit(pow, 2, 5)

    def test_shutdown_with_pickle_error(self):
        self.executor.shutdown()
        with self.executor_type(max_workers=4) as e:
            e.submit(id, ErrorAtPickle())

    def test_shutdown_with_sys_exit_at_pickle(self):
        self.executor.shutdown()
        with self.executor_type(max_workers=4) as e:
            e.submit(id, ExitAtPickle())

    def test_interpreter_shutdown(self):
        # Free resources to avoid random timeout in CI
        self.executor.shutdown(wait=True, kill_workers=True)

<<<<<<< HEAD
        executor_type = self.executor_type.__name__
        start_method = self.context.get_start_method()
        tempdir = tempfile.mkdtemp(prefix='loky_').replace("\\", "/")
=======
        tempdir = tempfile.mkdtemp(prefix='loky_')

        executor_type=self.executor_type.__name__
        start_method=self.context.get_start_method()
        tempdir=tempdir.replace("\\", "/")
>>>>>>> 467f8d7e
        try:
            n_jobs = 4
            code = f"""if True:
                from loky.process_executor import {executor_type}
                from loky.backend import get_context
                from tests._test_process_executor import sleep_and_write

                context = get_context("{start_method}")
                e = {executor_type}({n_jobs}, context=context)
                e.submit(id, 42).result()

                task_ids = list(range(2 * {n_jobs}))
<<<<<<< HEAD
                filenames = [f'{tempdir}/task_{{i:02}}.log' for i in task_ids]
=======
                filenames = [f'{tempdir}/task_{{i:02}}.log'
                             for i in task_ids]
>>>>>>> 467f8d7e
                e.map(sleep_and_write, [0.1] * 2 * {n_jobs},
                      filenames, task_ids)

                # Do not wait for the results: garbage collect executor and
                # shutdown main Python interpreter while letting the worker
                # processes finish in the background.
            """
<<<<<<< HEAD
            _, stderr = check_subprocess_call(
=======
            stdout, stderr = check_subprocess_call(
>>>>>>> 467f8d7e
                [sys.executable, "-c", code], timeout=55)

            _assert_no_error(stderr)

            # The workers should have completed their work before the main
            # process exits:
            expected_filenames = [f'task_{i:02d}.log'
                                  for i in range(2 * n_jobs)]

            # Apparently files can take some time to appear under windows
            # on AppVeyor
            for _ in range(20):
                filenames = sorted(os.listdir(tempdir))
                if len(filenames) != len(expected_filenames):
                    time.sleep(1)
                else:
                    break

            assert filenames == expected_filenames
            for i, filename in enumerate(filenames):
                with open(os.path.join(tempdir, filename), 'rb') as f:
                    assert int(f.read().strip()) == i
        finally:
            shutil.rmtree(tempdir)

    def test_hang_issue12364(self):
        fs = [self.executor.submit(time.sleep, 0.01) for _ in range(50)]
        self.executor.shutdown()
        for f in fs:
            f.result()

    def test_processes_terminate(self):
        self.executor.submit(mul, 21, 2)
        self.executor.submit(mul, 6, 7)
        self.executor.submit(mul, 3, 14)
        assert len(self.executor._processes) == self.worker_count
        processes = self.executor._processes
        self.executor.shutdown()

        for p in processes.values():
            p.join()

    def test_processes_terminate_on_executor_gc(self):

        results = self.executor.map(sleep_and_return,
                                    [0.1] * 10, range(10))
        assert len(self.executor._processes) == self.worker_count
        processes = self.executor._processes
        executor_flags = self.executor._flags

        # The following should trigger GC and therefore shutdown of workers.
        # However the shutdown wait for all the pending jobs to complete
        # first.
        executor_reference = weakref.ref(self.executor)
        self.executor = None

        # Make sure that there is not other reference to the executor object.
        # We have to be patient as _thread_management_worker might have a
        # reference when we deleted self.executor.
        t_deadline = time.time() + 1
        while executor_reference() is not None and time.time() < t_deadline:
            if IS_PYPY:
                # PyPy can delay __del__ calls and GC compared to CPython.
                # To ensure that this test pass without waiting too long we
                # need an explicit GC.
                gc.collect()
            time.sleep(0.001)
        assert executor_reference() is None

        # The remaining jobs should still be processed in the background
        for result, expected in zip(results, range(10)):
            assert result == expected

        # Once all pending jobs have completed the executor and threads should
        # terminate automatically.
        self.check_no_running_workers(patience=2)
        assert executor_flags.shutdown, processes
        assert not executor_flags.broken, processes

    @classmethod
    def _wait_and_crash(cls):
        _executor_mixin._test_event.wait()
        faulthandler._sigsegv()

    def test_processes_crash_handling_after_executor_gc(self):
        # Start 5 easy jobs on 5 workers
        results = self.executor.map(sleep_and_return,
                                    [0.01] * 5, range(5))

        # Enqueue a job that will trigger a crash of one of the workers.
        # Make sure this crash does not happen before the non-failing jobs
        # have returned their results by using and multiprocessing Event
        # instance

        crash_result = self.executor.submit(self._wait_and_crash)
        assert len(self.executor._processes) == self.worker_count
        processes = self.executor._processes
        executor_flags = self.executor._flags

        # The following should trigger the GC and therefore shutdown of
        # workers. However the shutdown wait for all the pending jobs to
        # complete first.
        executor_reference = weakref.ref(self.executor)
        self.executor = None

        if IS_PYPY:
            # Object deletion and garbage collection can be delayed under PyPy.
            time.sleep(1.)
            gc.collect()

        # Make sure that there is not other reference to the executor object.
        assert executor_reference() is None

        # The remaining jobs should still be processed in the background
        for result, expected in zip(results, range(5)):
            assert result == expected

        # Let the crash job know that it can crash now
        _executor_mixin._test_event.set()

        # The crashing job should be executed after the non-failing jobs
        # have completed. The crash should be detected.
        match = filter_match(r"SIGSEGV")
        with pytest.raises(TerminatedWorkerError, match=match):
            crash_result.result()

        _executor_mixin._test_event.clear()

        # The executor flag should have been set at this point.
        assert executor_flags.broken, processes

        # Once all pending jobs have completed the executor and threads should
        # terminate automatically.
        self.check_no_running_workers(patience=2)

    def test_context_manager_shutdown(self):
        with self.executor_type(max_workers=5, context=self.context) as e:
            processes = e._processes
            assert list(e.map(abs, range(-5, 5))) == \
                [5, 4, 3, 2, 1, 0, 1, 2, 3, 4]

        for p in processes.values():
            p.join()

    def test_del_shutdown(self):
        executor = self.executor_type(max_workers=5, context=self.context)
        list(executor.map(abs, range(-5, 5)))
        executor_manager_thread = executor._executor_manager_thread
        processes = executor._processes
        del executor
        if IS_PYPY:
            # Object deletion and garbage collection can be delayed under PyPy.
            time.sleep(1.)
            gc.collect()

        executor_manager_thread.join()
        for p in processes.values():
            p.join()

    @classmethod
    def _wait_and_return(cls, x):
        # This _test_event is passed globally through an initializer to
        # the executor.
        _executor_mixin._test_event.wait()
        return x

    def test_shutdown_no_wait(self):
        # Ensure that the executor cleans up the processes when calling
        # shutdown with wait=False

        # Stores executor internals to be able to check that the executor
        # shutdown correctly
        processes = self.executor._processes
        call_queue = self.executor._call_queue
        executor_manager_thread = self.executor._executor_manager_thread

        # submit tasks that will finish after the shutdown and make sure they
        # were started
        res = [self.executor.submit(self._wait_and_return, x)
               for x in range(-5, 5)]

        self.executor.shutdown(wait=False)

        with pytest.raises(ShutdownExecutorError):
            # It's no longer possible to submit any new tasks to this
            # executor after shutdown.
            self.executor.submit(lambda x: x, 42)

        # Check that even after shutdown, all futures are still running
        assert {f._state for f in res} <= {PENDING, RUNNING}

        # Let the futures finish and make sure that all the executor resources
        # were properly cleaned by the shutdown process
        _executor_mixin._test_event.set()
        executor_manager_thread.join()
        for p in processes.values():
            p.join()
        call_queue.join_thread()

        # Make sure the results were all computed before the executor
        # resources were freed.
        assert [f.result() for f in res] == [*range(-5, 5)]

    def test_shutdown_deadlock_pickle(self):
        # Test that the pool calling shutdown with wait=False does not cause
        # a deadlock if a task fails at pickle after the shutdown call.
        # Reported in bpo-39104.
        self.executor.shutdown(wait=True)
        with self.executor_type(max_workers=2,
                                context=self.context) as executor:
            self.executor = executor  # Allow clean up in fail_on_deadlock

            # Start the executor and get the executor_manager_thread to collect
            # the threads and avoid dangling thread that should be cleaned up
            # asynchronously.
            executor.submit(id, 42).result()
            executor_manager = executor._executor_manager_thread

            # Submit a task that fails at pickle and shutdown the executor
            # without waiting
            f = executor.submit(id, ErrorAtPickle())
            executor.shutdown(wait=False)
            with pytest.raises(PicklingError):
                f.result()

        # Make sure the executor is eventually shutdown and do not leave
        # dangling threads
        executor_manager.join()

    def test_hang_issue39205(self):
        """shutdown(wait=False) doesn't hang at exit with running futures.

        See https://bugs.python.org/issue39205.
        """
<<<<<<< HEAD
        executor_type = self.executor_type.__name__
        start_method = self.context.get_start_method()
=======
        executor_type=self.executor_type.__name__
        start_method=self.context.get_start_method()
>>>>>>> 467f8d7e
        code = f"""if True:
            from loky.process_executor import {executor_type}
            from loky.backend import get_context
            from tests._test_process_executor import sleep_and_print

            context = get_context("{start_method}")
            e = {executor_type}(3, context=context)

            e.submit(sleep_and_print, 1.0, "apple")
            e.shutdown(wait=False)
        """
        stdout, stderr = check_subprocess_call(
            [sys.executable, "-c", code], timeout=55)

        _assert_no_error(stderr)
        assert stdout.strip() == "apple"

    @classmethod
    def _test_recursive_kill(cls, depth):
        executor = cls.executor_type(
            max_workers=2, context=cls.context,
            initializer=_executor_mixin.initializer_event,
            initargs=(_executor_mixin._test_event,))
        assert executor.submit(sleep_and_return, 0, 42).result() == 42

        if depth >= 2:
            _executor_mixin._test_event.set()
            executor.submit(sleep_and_return, 30, 42).result()
            executor.shutdown()
        else:
            f = executor.submit(cls._test_recursive_kill, depth + 1)
            f.result()

    def test_recursive_kill(self):
        f = self.executor.submit(self._test_recursive_kill, 1)
        # Wait for the nested executors to be started
        _executor_mixin._test_event.wait()

        # Forcefully shutdown the executor and kill the workers
        t_start = time.time()
        self.executor.shutdown(wait=True, kill_workers=True)
        msg = "Failed to quickly kill nested executor"
        t_shutdown = time.time() - t_start
        assert t_shutdown < 5, msg

        with pytest.raises(ShutdownExecutorError):
            f.result()

        _executor_mixin._check_subprocesses_number(self.executor, 0)


class WaitTests:

    def test_first_completed(self):
        future1 = self.executor.submit(mul, 21, 2)
        future2 = self.executor.submit(time.sleep, 1.5)

        done, not_done = futures.wait([CANCELLED_FUTURE, future1, future2],
                                      return_when=futures.FIRST_COMPLETED)

        assert {future1} == done
        assert {CANCELLED_FUTURE, future2} == not_done

    def test_first_completed_some_already_completed(self):
        future1 = self.executor.submit(time.sleep, 1.5)

        finished, pending = futures.wait([CANCELLED_AND_NOTIFIED_FUTURE,
                                          SUCCESSFUL_FUTURE, future1],
                                         return_when=futures.FIRST_COMPLETED)

        assert ({CANCELLED_AND_NOTIFIED_FUTURE, SUCCESSFUL_FUTURE} ==
                finished)
        assert {future1} == pending

    @classmethod
    def wait_and_raise(cls, t):
        _executor_mixin._test_event.wait(t)
        raise Exception('this is an exception')

    @classmethod
    def wait_and_return(cls, t):
        _executor_mixin._test_event.wait()
        return True

    def test_first_exception(self):
        future1 = self.executor.submit(mul, 2, 21)
        future2 = self.executor.submit(self.wait_and_raise, 1.5)
        future3 = self.executor.submit(time.sleep, 3)

        def cb_done(f):
            _executor_mixin._test_event.set()
        future1.add_done_callback(cb_done)

        finished, pending = futures.wait([future1, future2, future3],
                                         return_when=futures.FIRST_EXCEPTION)

        assert _executor_mixin._test_event.is_set()

        assert {future1, future2} == finished
        assert {future3} == pending

        _executor_mixin._test_event.clear()

    def test_first_exception_some_already_complete(self):
        future1 = self.executor.submit(divmod, 21, 0)
        future2 = self.executor.submit(time.sleep, 1.5)

        finished, pending = futures.wait([SUCCESSFUL_FUTURE, CANCELLED_FUTURE,
                                          CANCELLED_AND_NOTIFIED_FUTURE,
                                          future1, future2],
                                         return_when=futures.FIRST_EXCEPTION)

        assert {SUCCESSFUL_FUTURE, CANCELLED_AND_NOTIFIED_FUTURE,
                future1} == finished
        assert {CANCELLED_FUTURE, future2} == pending

    def test_first_exception_one_already_failed(self):
        future1 = self.executor.submit(time.sleep, 2)

        finished, pending = futures.wait([EXCEPTION_FUTURE, future1],
                                         return_when=futures.FIRST_EXCEPTION)

        assert {EXCEPTION_FUTURE} == finished
        assert {future1} == pending

    def test_all_completed(self):
        future1 = self.executor.submit(divmod, 2, 0)
        future2 = self.executor.submit(mul, 2, 21)

        finished, pending = futures.wait([SUCCESSFUL_FUTURE, EXCEPTION_FUTURE,
                                          CANCELLED_AND_NOTIFIED_FUTURE,
                                          future1, future2],
                                         return_when=futures.ALL_COMPLETED)

        assert {SUCCESSFUL_FUTURE, CANCELLED_AND_NOTIFIED_FUTURE,
                EXCEPTION_FUTURE, future1, future2} == finished
        assert not pending

    def test_timeout(self):
        # Make sure the executor has already started to avoid timeout happening
        # before future1 returns
        assert self.executor.submit(id_sleep, 42).result() == 42

        future1 = self.executor.submit(mul, 6, 7)
        future2 = self.executor.submit(self.wait_and_return, 5)

        assert future1.result() == 42

        finished, pending = futures.wait([CANCELLED_AND_NOTIFIED_FUTURE,
                                          EXCEPTION_FUTURE, SUCCESSFUL_FUTURE,
                                          future1, future2],
                                         timeout=.1,
                                         return_when=futures.ALL_COMPLETED)

        assert {CANCELLED_AND_NOTIFIED_FUTURE, EXCEPTION_FUTURE,
                SUCCESSFUL_FUTURE, future1} == finished
        assert {future2} == pending

        _executor_mixin._test_event.set()
        assert future2.result(timeout=10)
        _executor_mixin._test_event.clear()


class AsCompletedTests:
    # TODO(brian@sweetapp.com): Should have a test with a non-zero timeout.
    def test_no_timeout(self):
        future1 = self.executor.submit(mul, 2, 21)
        future2 = self.executor.submit(mul, 7, 6)

        completed = set(futures.as_completed([CANCELLED_AND_NOTIFIED_FUTURE,
                                              EXCEPTION_FUTURE,
                                              SUCCESSFUL_FUTURE,
                                              future1, future2]))
        assert {CANCELLED_AND_NOTIFIED_FUTURE, EXCEPTION_FUTURE,
                SUCCESSFUL_FUTURE, future1, future2} == completed

    def test_zero_timeout(self):
        future1 = self.executor.submit(time.sleep, 2)
        completed_futures = set()
        with pytest.raises(futures.TimeoutError):
            for future in futures.as_completed(
                    [CANCELLED_AND_NOTIFIED_FUTURE,
                     EXCEPTION_FUTURE,
                     SUCCESSFUL_FUTURE,
                     future1],
                    timeout=0):
                completed_futures.add(future)

        assert {CANCELLED_AND_NOTIFIED_FUTURE, EXCEPTION_FUTURE,
                SUCCESSFUL_FUTURE} == completed_futures

    def test_duplicate_futures(self):
        # Issue 20367. Duplicate futures should not raise exceptions or give
        # duplicate responses.
        future1 = self.executor.submit(time.sleep, .1)
        completed = list(futures.as_completed([future1, future1]))
        assert len(completed) == 1


class ExecutorTest:
    # Executor.shutdown() and context manager usage is tested by
    # ExecutorShutdownTest.
    def test_submit(self):
        future = self.executor.submit(pow, 2, 8)
        assert 256 == future.result()

    def test_submit_keyword(self):
        future = self.executor.submit(mul, 2, y=8)
        assert 16 == future.result()

    def test_map(self):
        assert list(self.executor.map(pow, range(10), range(10))) == \
            list(map(pow, range(10), range(10)))

    def test_map_exception(self):
        i = self.executor.map(divmod, [1, 1, 1, 1], [2, 3, 0, 5])
        assert next(i), (0 == 1)
        assert next(i), (0 == 1)
        with pytest.raises(ZeroDivisionError):
            next(i)

    def test_map_timeout(self):
        results = []
        with pytest.raises(futures.TimeoutError):
            for i in self.executor.map(time.sleep, [0, 0, 5], timeout=1):
                results.append(i)

        assert [None, None] == results

    def test_shutdown_race_issue12456(self):
        # Issue #12456: race condition at shutdown where trying to post a
        # sentinel in the call queue blocks (the queue is full while processes
        # have exited).
        self.executor.map(str, [2] * (self.worker_count + 1))
        self.executor.shutdown()

    @pytest.mark.skipif(
            platform.python_implementation() != "CPython" or
            (sys.version_info >= (3, 8, 0) and sys.version_info < (3, 8, 2)),
            reason="Underlying bug fixed upstream starting Python 3.8.2")
    def test_no_stale_references(self):
        # Issue #16284: check that the executors don't unnecessarily hang onto
        # references.

        # This test has to be skipped on early Python 3.8 versions because of a
        # low-level reference cycle inside the pickle module for early versions
        # of Python 3.8 preventing stale references from being collected. See
        # cloudpipe/cloudpickle#327 as well as
        # https://bugs.python.org/issue39492
        my_object = MyObject()
        collect = threading.Event()
        _ref = weakref.ref(my_object, lambda obj: collect.set())  # noqa
        # Deliberately discarding the future.
        self.executor.submit(my_object.my_method)
        del my_object

        collected = False
        for _ in range(5):
            if IS_PYPY:
                gc.collect()
            collected = collect.wait(timeout=1.0)
            if collected:
                return
        assert collected, "Stale reference not collected within timeout."

    def test_max_workers_negative(self):
        for number in (0, -1):
            with pytest.raises(ValueError) as infos:
                self.executor_type(max_workers=number)
            assert infos.value.args[0] == "max_workers must be greater than 0"

    @pytest.mark.broken_pool
    def test_killed_child(self):
        # When a child process is abruptly terminated, the whole pool gets
        # "broken".
        future = self.executor.submit(time.sleep, 30)
        # Get one of the processes, and terminate (kill) it
        p = next(iter(self.executor._processes.values()))
        p.terminate()
        match = filter_match(r"SIGTERM")
        with pytest.raises(TerminatedWorkerError, match=match):
            future.result()
        # Submitting other jobs fails as well.
        with pytest.raises(TerminatedWorkerError, match=match):
            self.executor.submit(pow, 2, 8)

    def test_map_chunksize(self):
        def bad_map():
            list(self.executor.map(pow, range(40), range(40), chunksize=-1))

        ref = list(map(pow, range(40), range(40)))
        assert list(self.executor.map(pow, range(40), range(40), chunksize=6)
                    ) == ref
        assert list(self.executor.map(pow, range(40), range(40), chunksize=50)
                    ) == ref
        assert list(self.executor.map(pow, range(40), range(40), chunksize=40)
                    ) == ref
        with pytest.raises(ValueError):
            bad_map()

    @classmethod
    def _test_traceback(cls):
        raise RuntimeError(123)  # some comment

    def test_traceback(self):
        # We want ensure that the traceback from the child process is
        # contained in the traceback raised in the main process.
        future = self.executor.submit(self._test_traceback)
        with pytest.raises(Exception) as cm:
            future.result()

        exc = cm.value
        assert type(exc) is RuntimeError
        assert exc.args == (123,)

        cause = exc.__cause__
        assert type(cause) is process_executor._RemoteTraceback
        assert 'raise RuntimeError(123)  # some comment' in cause.tb

    #
    # The following tests are new additions to the test suite originally
    # backported from the Python 3 concurrent.futures package.
    #

    def _test_thread_safety(self, thread_idx, results):
        try:
            # submit a mix of very simple tasks with map and submit,
            # cancel some of them and check the results
            map_future_1 = self.executor.map(sqrt, range(40), timeout=10)
            if thread_idx % 2 == 0:
                # Make it more likely for scheduling threads to overtake one
                # another
                time.sleep(0.001)
            submit_futures = [self.executor.submit(time.sleep, 0.0001)
                              for _ in range(20)]
            for i, f in enumerate(submit_futures):
                if i % 2 == 0:
                    f.cancel()
            map_future_2 = self.executor.map(sqrt, range(40), timeout=10)

            assert list(map_future_1) == [sqrt(x) for x in range(40)]
            assert list(map_future_2) == [sqrt(i) for i in range(40)]
            for i, f in enumerate(submit_futures):
                if i % 2 == 1 or not f.cancelled():
                    assert f.result(timeout=10) is None
            results[thread_idx] = 'ok'
        except Exception:
            # Ensure that py.test can report the content of the exception
            results[thread_idx] = traceback.format_exc()

    def test_thread_safety(self):
        # Check that our process-pool executor can be shared to schedule work
        # by concurrent threads
        results = [None] * 10
        threads = [Thread(target=self._test_thread_safety, args=(i, results))
                   for i in range(len(results))]
        for t in threads:
            t.start()
        for t in threads:
            t.join()
        for result in results:
            if result != "ok":
                raise AssertionError(result)

    @classmethod
    def return_inputs(cls, *args):
        return args

    def test_submit_from_callback(self):
        collected = defaultdict(list)
        executor = self.executor

        def _collect_and_submit_next(future):
            name, count = future.result()
            collected[name].append(count)
            if count > 0:
                future = executor.submit(self.return_inputs, name, count - 1)
                future.add_done_callback(_collect_and_submit_next)

        # Start 3 concurrent callbacks chains
        fa = executor.submit(self.return_inputs, 'chain a', 100)
        fa.add_done_callback(_collect_and_submit_next)
        fb = executor.submit(self.return_inputs, 'chain b', 50)
        fb.add_done_callback(_collect_and_submit_next)
        fc = executor.submit(self.return_inputs, 'chain c', 60)
        fc.add_done_callback(_collect_and_submit_next)
        assert fa.result() == ('chain a', 100)
        assert fb.result() == ('chain b', 50)
        assert fc.result() == ('chain c', 60)

        # Wait a maximum of 5s for the asynchronous callback chains to complete
        patience = 500
        while True:
            if (collected['chain a'] == list(range(100, -1, -1)) and
                    collected['chain b'] == list(range(50, -1, -1)) and
                    collected['chain c'] == list(range(60, -1, -1))):
                # the recursive callback chains have completed successfully
                break
            elif patience < 0:
                raise AssertionError(
                    f"callback submit chains stalled at: {collected!r}")
            else:
                patience -= 1
                time.sleep(0.01)

    @pytest.mark.timeout(60)
    def test_worker_timeout(self):
        self.executor.shutdown(wait=True)
        self.check_no_running_workers(patience=5)
        timeout = getattr(self, 'min_worker_timeout', .01)
        try:
            self.executor = self.executor_type(
                max_workers=4, context=self.context, timeout=timeout)
        except NotImplementedError as e:
            self.skipTest(str(e))

        for _ in range(5):
            # Trigger worker spawn for lazy executor implementations
            for _ in self.executor.map(id, range(8)):
                pass

            # Check that all workers shutdown (via timeout) when waiting a bit:
            # note that the effictive time for Python process to completely
            # shutdown can vary a lot especially on loaded CI machines with and
            # the atexit callbacks that writes test coverage data to disk.
            # Let's be patient.
            self.check_no_running_workers(patience=5)

    @classmethod
    def reducer_in(cls, obj):
        return MyObject, (obj.value + 5, )

    @classmethod
    def reducer_out(cls, obj):
        return MyObject, (7 * obj.value, )

    def test_serialization(self):
        """Test custom serialization for process_executor"""
        self.executor.shutdown(wait=True)

        # Use non commutative operation to check correct order
        job_reducers = {}
        job_reducers[MyObject] = self.reducer_in
        result_reducers = {}
        result_reducers[MyObject] = self.reducer_out

        # Create a new executor to ensure that we did not mess with the
        # existing module level serialization
        executor = self.executor_type(
            max_workers=2, context=self.context, job_reducers=job_reducers,
            result_reducers=result_reducers
        )
        self.executor = self.executor_type(max_workers=2, context=self.context)

        obj = MyObject(1)
        try:
            ret_obj_custom = executor.submit(
                    self.return_inputs, obj).result()[0]
            ret_obj = self.executor.submit(self.return_inputs, obj).result()[0]

            assert ret_obj.value == 1
            assert ret_obj_custom.value == 42
        finally:
            executor.shutdown(wait=True)

    @classmethod
    def _test_max_depth(cls, max_depth=10, kill_workers=False, ctx=None):
        if max_depth == 0:
            return 42
        executor = cls.executor_type(1, context=ctx)
        f = executor.submit(cls._test_max_depth, max_depth - 1, ctx)
        try:
            return f.result()
        finally:
            executor.shutdown(wait=True, kill_workers=kill_workers)

    @pytest.mark.parametrize('kill_workers', [True, False])
    def test_max_depth(self, kill_workers):
        from loky.process_executor import MAX_DEPTH
        if self.context.get_start_method() == 'fork':
            # For 'fork', we do not allow nested process as the threads ends
            # up in messy states
            with pytest.raises(LokyRecursionError):
                self._test_max_depth(max_depth=2, ctx=self.context)
            return

        assert self._test_max_depth(max_depth=MAX_DEPTH,
                                    kill_workers=kill_workers,
                                    ctx=self.context) == 42

        with pytest.raises(LokyRecursionError):
            self._test_max_depth(max_depth=MAX_DEPTH + 1,
                                 kill_workers=kill_workers,
                                 ctx=self.context)

    @pytest.mark.high_memory
    @pytest.mark.skipif(sys.maxsize < 2 ** 32,
                        reason="Test requires a 64 bit version of Python")
    @pytest.mark.skipif(
            sys.version_info < (3, 8),
            reason="Python version does not support pickling objects of size > 2 ** 31GB")
    def test_no_failure_on_large_data_send(self):
        data = b'\x00' * int(2.2e9)
        self.executor.submit(id, data).result()

    @pytest.mark.high_memory
    @pytest.mark.skipif(sys.maxsize < 2 ** 32,
                        reason="Test requires a 64 bit version of Python")
    @pytest.mark.skipif(
            sys.version_info >= (3, 8),
            reason="Python version supports pickling objects of size > 2 ** 31GB")
    def test_expected_failure_on_large_data_send(self):
        data = b'\x00' * int(2.2e9)
        with pytest.raises(RuntimeError):
            self.executor.submit(id, data).result()

    def test_memory_leak_protection(self):
        self.executor.shutdown(wait=True)

        executor = self.executor_type(1, context=self.context)

        def _leak_some_memory(size=int(3e6), delay=0.001):
            """function that leaks some memory """
            from loky import process_executor
            process_executor._MEMORY_LEAK_CHECK_DELAY = 0.1
            if getattr(os, '_loky_leak', None) is None:
                os._loky_leak = []

            os._loky_leak.append(b"\x00" * size)

            # Leave enough time for the memory leak detector to kick-in:
            # by default the process does not check its memory usage
            # more than once per second.
            time.sleep(delay)

            leaked_size = sum(len(buffer) for buffer in os._loky_leak)
            return os.getpid(), leaked_size

        with pytest.warns(UserWarning, match='memory leak'):
            # Total run time should be 3s which is way over the 1s cooldown
            # period between two consecutive memory checks in the worker.
            futures = [executor.submit(_leak_some_memory) for _ in range(300)]

            executor.shutdown(wait=True)
            results = [f.result() for f in futures]

            # The pid of the worker has changed when restarting the worker
            first_pid, last_pid = results[0][0], results[-1][0]
            assert first_pid != last_pid

            # The restart happened after 100 MB of leak over the
            # default process size + what has leaked since the last
            # memory check.
            for _, leak_size in results:
                assert leak_size / 1e6 < 650

    def test_reference_cycle_collection(self):
        # make the parallel call create a reference cycle and make
        # a weak reference to be able to track the garbage collected objects
        self.executor.shutdown(wait=True)

        executor = self.executor_type(1, context=self.context)

        def _create_cyclic_reference(delay=0.001):
            """function that creates a cyclic reference"""
            from loky import process_executor
            process_executor._USE_PSUTIL = False
            process_executor._MEMORY_LEAK_CHECK_DELAY = 0.1

            class A:
                def __init__(self, size=int(1e6)):
                    self.data = b"\x00" * size
                    self.a = self
            if getattr(os, '_loky_cyclic_weakrefs', None) is None:
                os._loky_cyclic_weakrefs = []

            a = A()
            time.sleep(delay)
            os._loky_cyclic_weakrefs.append(weakref.ref(a))
            return sum(1 for r in os._loky_cyclic_weakrefs if r() is not None)

        # Total run time should be 3s which is way over the 1s cooldown
        # period between two consecutive memory checks in the worker.
        futures = [executor.submit(_create_cyclic_reference)
                   for _ in range(300)]

        executor.shutdown(wait=True)

        max_active_refs_count = max(f.result() for f in futures)
        assert max_active_refs_count < 150
        assert max_active_refs_count != 1

    @pytest.mark.broken_pool
    def test_exited_child(self):
        # When a child process is abruptly terminated, the whole pool gets
        # "broken".
        print(self.context.get_start_method())
        match = filter_match(r"EXIT\(42\)")
        future = self.executor.submit(c_exit, 42)
        with pytest.raises(TerminatedWorkerError, match=match):
            future.result()
        # Submitting other jobs fails as well.
        with pytest.raises(TerminatedWorkerError, match=match):
            self.executor.submit(pow, 2, 8)

    @staticmethod
    def _test_child_env(var_name):
        import os
        return os.environ.get(var_name, "unset")

    def test_child_env_executor(self):
        # Test that for loky context, setting argument env correctly overwrite
        # the environment of the child process.
        if self.context.get_start_method() != 'loky':
            pytest.skip(msg="Only work with loky context")

        var_name = "loky_child_env_executor"
        var_value = "variable set"
        executor = self.executor_type(1, env={var_name: var_value})

        var_child = executor.submit(self._test_child_env, var_name).result()
        assert var_child == var_value

        executor.shutdown(wait=True)

    def test_viztracer_profiler(self):
        # Check that viztracer profiler is initialzed in workers when
        # installed.
        viztracer = pytest.importorskip("viztracer")

        def check_viztracer_active():
            tracer = viztracer.get_tracer()
            if tracer is None:
                return False
            return tracer.enable

        active_in_main_process = check_viztracer_active()
        with self.executor_type(1, context=self.context) as e:
            active_in_child_process = e.submit(check_viztracer_active).result()
        assert active_in_main_process == active_in_child_process

        if not active_in_main_process:
            tracer = viztracer.VizTracer()
            try:
                tracer.start()
                with self.executor_type(1, context=self.context) as e:
                    assert e.submit(check_viztracer_active).result()
            finally:
                tracer.stop()

            # Once the tracer has been stopped, should be no side effect on
            # workers started in new executors.
            with self.executor_type(1, context=self.context) as e:
                assert not e.submit(check_viztracer_active).result()

    def test_viztracer_profiler_with_custom_init(self):
        # Check that viztracer profiler is initialzed in workers when
        # installed.
        viztracer = pytest.importorskip("viztracer")

        # Make sure the auto-viztracer initialization works even when
        # the call pass their own init.

        def check_viztracer_active_and_custom_init():
            assert loky._custom_global_var == 42
            tracer = viztracer.get_tracer()
            if tracer is None:
                return False
            return tracer.enable

        existing_tracer = viztracer.get_tracer()
        if existing_tracer is not None and existing_tracer.enable:
            pytest.skip("Cannot run this test if viztracer is active")

        tracer = viztracer.VizTracer()
        try:
            tracer.start()
            with self.executor_type(
                1,
                context=self.context,
                initializer=_custom_initializer
            ) as e:
                assert e.submit(
                    check_viztracer_active_and_custom_init
                ).result()
        finally:
            tracer.stop()


def _custom_initializer():
    """_custom_initializer is module function to be picklable

    This is necessary for executor implementations that do not
    use cloudpickle to pickle the initializer.
    """
    loky._custom_global_var = 42<|MERGE_RESOLUTION|>--- conflicted
+++ resolved
@@ -114,17 +114,11 @@
         # Free resources to avoid random timeout in CI
         self.executor.shutdown(wait=True, kill_workers=True)
 
-<<<<<<< HEAD
-        executor_type = self.executor_type.__name__
-        start_method = self.context.get_start_method()
-        tempdir = tempfile.mkdtemp(prefix='loky_').replace("\\", "/")
-=======
         tempdir = tempfile.mkdtemp(prefix='loky_')
 
         executor_type=self.executor_type.__name__
         start_method=self.context.get_start_method()
         tempdir=tempdir.replace("\\", "/")
->>>>>>> 467f8d7e
         try:
             n_jobs = 4
             code = f"""if True:
@@ -137,12 +131,8 @@
                 e.submit(id, 42).result()
 
                 task_ids = list(range(2 * {n_jobs}))
-<<<<<<< HEAD
-                filenames = [f'{tempdir}/task_{{i:02}}.log' for i in task_ids]
-=======
                 filenames = [f'{tempdir}/task_{{i:02}}.log'
                              for i in task_ids]
->>>>>>> 467f8d7e
                 e.map(sleep_and_write, [0.1] * 2 * {n_jobs},
                       filenames, task_ids)
 
@@ -150,11 +140,7 @@
                 # shutdown main Python interpreter while letting the worker
                 # processes finish in the background.
             """
-<<<<<<< HEAD
             _, stderr = check_subprocess_call(
-=======
-            stdout, stderr = check_subprocess_call(
->>>>>>> 467f8d7e
                 [sys.executable, "-c", code], timeout=55)
 
             _assert_no_error(stderr)
@@ -389,13 +375,8 @@
 
         See https://bugs.python.org/issue39205.
         """
-<<<<<<< HEAD
         executor_type = self.executor_type.__name__
         start_method = self.context.get_start_method()
-=======
-        executor_type=self.executor_type.__name__
-        start_method=self.context.get_start_method()
->>>>>>> 467f8d7e
         code = f"""if True:
             from loky.process_executor import {executor_type}
             from loky.backend import get_context
