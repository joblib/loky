from loky import process_executor

import os
import gc
import sys
import time
import shutil
import platform
import pytest
import weakref
import tempfile
import traceback
import threading
import faulthandler
import warnings
from math import sqrt
from pickle import PicklingError
from threading import Thread
from collections import defaultdict
from concurrent import futures
from concurrent.futures._base import (
    PENDING,
    RUNNING,
    CANCELLED,
    CANCELLED_AND_NOTIFIED,
    FINISHED,
)

import loky
from loky.process_executor import (
    LokyRecursionError,
    ShutdownExecutorError,
    TerminatedWorkerError,
)
from loky._base import Future

from . import _executor_mixin
from .utils import id_sleep, check_subprocess_call, filter_match
from .test_reusable_executor import ErrorAtPickle, ExitAtPickle, c_exit


def create_future(state=PENDING, exception=None, result=None):
    f = Future()
    f._state = state
    f._exception = exception
    f._result = result
    return f


PENDING_FUTURE = create_future(state=PENDING)
RUNNING_FUTURE = create_future(state=RUNNING)
CANCELLED_FUTURE = create_future(state=CANCELLED)
CANCELLED_AND_NOTIFIED_FUTURE = create_future(state=CANCELLED_AND_NOTIFIED)
EXCEPTION_FUTURE = create_future(state=FINISHED, exception=OSError())
SUCCESSFUL_FUTURE = create_future(state=FINISHED, result=42)


def mul(x, y):
    return x * y


def sleep_and_print(t, msg):
    time.sleep(t)
    print(msg)
    sys.stdout.flush()


def sleep_and_return(delay, x):
    time.sleep(delay)
    return x


def sleep_and_write(t, filename, msg):
    time.sleep(t)
    with open(filename, "w") as f:
        f.write(str(msg))


class MyObject:
    def __init__(self, value=0):
        self.value = value

    def __repr__(self):
        return f"MyObject({self.value})"

    def my_method(self):
        pass


def _assert_no_error(stderr):
    if sys.platform == "darwin":
        # On macOS, ignore UserWarning related to their broken semaphore
        # implementation.
        stderr = "\n".join(
            line
            for line in stderr.splitlines()
            if "increase its maximal value" not in line
        )
    assert len(stderr) == 0, stderr


class ExecutorShutdownTest:
    def test_run_after_shutdown(self):
        self.executor.shutdown()
        with pytest.raises(RuntimeError):
            self.executor.submit(pow, 2, 5)

    def test_shutdown_with_pickle_error(self):
        self.executor.shutdown()
        # Iterate a few times to catch deadlocks/race conditions in the
        # executor shutdown.
        for _ in range(5):
            with self.executor_type(max_workers=4) as e:
                with pytest.raises(PicklingError):
                    e.submit(id, ErrorAtPickle()).result()

    def test_shutdown_with_sys_exit_at_pickle(self):
        self.executor.shutdown()
<<<<<<< HEAD
        for i in range(30):
=======
        # Iterate a few times to catch deadlocks/race conditions in the
        # executor shutdown.
        for _ in range(5):
>>>>>>> 38340f6b
            with self.executor_type(max_workers=4) as e:
                with pytest.raises(PicklingError):
                    e.submit(id, ExitAtPickle()).result()

    def test_interpreter_shutdown(self):
        # Free resources to avoid random timeout in CI
        self.executor.shutdown(wait=True, kill_workers=True)

        executor_type = self.executor_type.__name__
        start_method = self.context.get_start_method()
        tempdir = tempfile.mkdtemp(prefix="loky_").replace("\\", "/")
        try:
            n_jobs = 4
            code = f"""if True:
                from loky.process_executor import {executor_type}
                from loky.backend import get_context
                from tests._test_process_executor import sleep_and_write

                context = get_context("{start_method}")
                e = {executor_type}({n_jobs}, context=context)
                e.submit(id, 42).result()

                task_ids = list(range(2 * {n_jobs}))
                filenames = [f'{tempdir}/task_{{i:02}}.log'
                             for i in task_ids]
                e.map(sleep_and_write, [0.1] * 2 * {n_jobs},
                      filenames, task_ids)

                # Do not wait for the results: garbage collect executor and
                # shutdown main Python interpreter while letting the worker
                # processes finish in the background.
            """
            _, stderr = check_subprocess_call(
                [sys.executable, "-c", code], timeout=55
            )

            _assert_no_error(stderr)

            # The workers should have completed their work before the main
            # process exits:
            expected_filenames = [
                f"task_{i:02d}.log" for i in range(2 * n_jobs)
            ]

            # Apparently files can take some time to appear under windows
            # on AppVeyor
            for _ in range(20):
                filenames = sorted(os.listdir(tempdir))
                if len(filenames) != len(expected_filenames):
                    time.sleep(1)
                else:
                    break

            assert filenames == expected_filenames
            for i, filename in enumerate(filenames):
                with open(os.path.join(tempdir, filename), "rb") as f:
                    assert int(f.read().strip()) == i
        finally:
            shutil.rmtree(tempdir)

    def test_hang_issue12364(self):
        fs = [self.executor.submit(time.sleep, 0.01) for _ in range(50)]
        self.executor.shutdown()
        for f in fs:
            f.result()

    def test_processes_terminate(self):
        self.executor.submit(mul, 21, 2)
        self.executor.submit(mul, 6, 7)
        self.executor.submit(mul, 3, 14)
        assert len(self.executor._processes) == self.worker_count
        processes = self.executor._processes
        self.executor.shutdown()

        for p in processes.values():
            p.join()

    def test_processes_terminate_on_executor_gc(self):

        results = self.executor.map(sleep_and_return, [0.1] * 10, range(10))
        assert len(self.executor._processes) == self.worker_count
        processes = self.executor._processes
        executor_flags = self.executor._flags

        # The following should trigger GC and therefore shutdown of workers.
        # However the shutdown wait for all the pending jobs to complete
        # first.
        executor_reference = weakref.ref(self.executor)
        self.executor = None

        # Make sure that there is not other reference to the executor object.
        # We have to be patient as _thread_management_worker might have a
        # reference when we deleted self.executor.
        t_deadline = time.time() + 1
        while executor_reference() is not None and time.time() < t_deadline:
            time.sleep(0.001)
        assert executor_reference() is None

        # The remaining jobs should still be processed in the background
        for result, expected in zip(results, range(10)):
            assert result == expected

        # Once all pending jobs have completed the executor and threads should
        # terminate automatically. Note that the effective time for a Python
        # process to completely shutdown can vary a lot especially on loaded CI
        # machines with and the atexit callbacks that writes test coverage data
        # to disk. Let's be patient.
        self.check_no_running_workers(patience=5)
        assert executor_flags.shutdown, processes
        assert not executor_flags.broken, processes

    @classmethod
    def _wait_and_crash(cls):
        _executor_mixin._test_event.wait()
        faulthandler._sigsegv()

    def test_processes_crash_handling_after_executor_gc(self):
        # Start 5 easy jobs on 5 workers
        results = self.executor.map(sleep_and_return, [0.01] * 5, range(5))

        # Enqueue a job that will trigger a crash of one of the workers.
        # Make sure this crash does not happen before the non-failing jobs
        # have returned their results by using and multiprocessing Event
        # instance

        crash_result = self.executor.submit(self._wait_and_crash)
        assert len(self.executor._processes) == self.worker_count
        processes = self.executor._processes
        executor_flags = self.executor._flags

        # The following should trigger the GC and therefore shutdown of
        # workers. However the shutdown wait for all the pending jobs to
        # complete first.
        executor_reference = weakref.ref(self.executor)
        self.executor = None

        # Make sure that there is not other reference to the executor object.
        assert executor_reference() is None

        # The remaining jobs should still be processed in the background
        for result, expected in zip(results, range(5)):
            assert result == expected

        # Let the crash job know that it can crash now
        _executor_mixin._test_event.set()

        # The crashing job should be executed after the non-failing jobs
        # have completed. The crash should be detected.
        match = filter_match("SIGSEGV")
        with pytest.raises(TerminatedWorkerError, match=match):
            crash_result.result()

        _executor_mixin._test_event.clear()

        # The executor flag should have been set at this point.
        assert executor_flags.broken, processes

        # Since the executor is broken, all workers should be SIGKILLed on
        # POSIX or terminated one Windows. Usually this should be fast but
        # let's be patient just in case the CI is overloaded.
        self.check_no_running_workers(patience=5)

    def test_context_manager_shutdown(self):
        with self.executor_type(max_workers=5, context=self.context) as e:
            processes = e._processes
            assert list(e.map(abs, range(-5, 5))) == [
                5,
                4,
                3,
                2,
                1,
                0,
                1,
                2,
                3,
                4,
            ]

        for p in processes.values():
            p.join()

    def test_del_shutdown(self):
        executor = self.executor_type(max_workers=5, context=self.context)
        list(executor.map(abs, range(-5, 5)))
        executor_manager_thread = executor._executor_manager_thread
        processes = executor._processes
        del executor

        executor_manager_thread.join()
        for p in processes.values():
            p.join()

    @classmethod
    def _wait_and_return(cls, x):
        # This _test_event is passed globally through an initializer to
        # the executor.
        _executor_mixin._test_event.wait()
        return x

    def test_shutdown_no_wait(self):
        # Ensure that the executor cleans up the processes when calling
        # shutdown with wait=False

        # Stores executor internals to be able to check that the executor
        # shutdown correctly
        processes = self.executor._processes
        call_queue = self.executor._call_queue
        executor_manager_thread = self.executor._executor_manager_thread

        # submit tasks that will finish after the shutdown and make sure they
        # were started
        res = [
            self.executor.submit(self._wait_and_return, x)
            for x in range(-5, 5)
        ]

        self.executor.shutdown(wait=False)

        with pytest.raises(ShutdownExecutorError):
            # It's no longer possible to submit any new tasks to this
            # executor after shutdown.
            self.executor.submit(lambda x: x, 42)

        # Check that even after shutdown, all futures are still running
        assert all(f._state in (PENDING, RUNNING) for f in res)

        # Let the futures finish and make sure that all the executor resources
        # were properly cleaned by the shutdown process
        _executor_mixin._test_event.set()
        executor_manager_thread.join()
        for p in processes.values():
            p.join()
        call_queue.join_thread()

        # Make sure the results were all computed before the executor
        # resources were freed.
        assert [f.result() for f in res] == list(range(-5, 5))

    def test_shutdown_deadlock_pickle(self):
        # Test that the pool calling shutdown with wait=False does not cause
        # a deadlock if a task fails at pickle after the shutdown call.
        # Reported in bpo-39104.
        self.executor.shutdown(wait=True)
        with self.executor_type(
            max_workers=2, context=self.context
        ) as executor:
            self.executor = executor  # Allow clean up in fail_on_deadlock

            # Start the executor and get the executor_manager_thread to collect
            # the threads and avoid dangling thread that should be cleaned up
            # asynchronously.
            executor.submit(id, 42).result()
            executor_manager = executor._executor_manager_thread

            # Submit a task that fails at pickle and shutdown the executor
            # without waiting
            f = executor.submit(id, ErrorAtPickle())
            executor.shutdown(wait=False)
            with pytest.raises(PicklingError):
                f.result()

        # Make sure the executor is eventually shutdown and do not leave
        # dangling threads
        executor_manager.join()

    def test_hang_issue39205(self):
        """shutdown(wait=False) doesn't hang at exit with running futures.

        See https://bugs.python.org/issue39205.
        """
        executor_type = self.executor_type.__name__
        start_method = self.context.get_start_method()
        code = f"""if True:
            from loky.process_executor import {executor_type}
            from loky.backend import get_context
            from tests._test_process_executor import sleep_and_print

            context = get_context("{start_method}")
            e = {executor_type}(3, context=context)

            e.submit(sleep_and_print, 1.0, "apple")
            e.shutdown(wait=False)
        """
        stdout, stderr = check_subprocess_call(
            [sys.executable, "-c", code], timeout=55
        )

        _assert_no_error(stderr)
        assert stdout.strip() == "apple"

    @classmethod
    def _test_shutdown_and_kill_workers(cls, depth):
        executor = cls.executor_type(
            max_workers=2,
            context=cls.context,
            initializer=_executor_mixin.initializer_event,
            initargs=(_executor_mixin._test_event,),
        )
        assert executor.submit(sleep_and_return, 0, 42).result() == 42

        if depth >= 2:
            _executor_mixin._test_event.set()
            executor.submit(sleep_and_return, 30, 42).result()
            executor.shutdown()
        else:
            f = executor.submit(cls._test_shutdown_and_kill_workers, depth + 1)
            f.result()

    def test_shutdown_and_kill_workers(self):
        f = self.executor.submit(self._test_shutdown_and_kill_workers, 1)
        # Wait for the nested executors to be started
        _executor_mixin._test_event.wait()

        # Forcefully shutdown the executor and kill the workers
        t_start = time.time()
        self.executor.shutdown(wait=True, kill_workers=True)
        msg = "Failed to quickly kill nested executor"
        t_shutdown = time.time() - t_start
        assert t_shutdown < 5, msg

        with pytest.raises(ShutdownExecutorError):
            f.result()

        _executor_mixin._check_subprocesses_number(self.executor, 0)


class WaitTests:
    def test_first_completed(self):
        future1 = self.executor.submit(mul, 21, 2)
        future2 = self.executor.submit(time.sleep, 1.5)

        done, not_done = futures.wait(
            [CANCELLED_FUTURE, future1, future2],
            return_when=futures.FIRST_COMPLETED,
        )

        assert {future1} == done
        assert {CANCELLED_FUTURE, future2} == not_done

    def test_first_completed_some_already_completed(self):
        future1 = self.executor.submit(time.sleep, 1.5)

        finished, pending = futures.wait(
            [CANCELLED_AND_NOTIFIED_FUTURE, SUCCESSFUL_FUTURE, future1],
            return_when=futures.FIRST_COMPLETED,
        )

        assert {CANCELLED_AND_NOTIFIED_FUTURE, SUCCESSFUL_FUTURE} == finished
        assert {future1} == pending

    @classmethod
    def wait_and_raise(cls, t):
        _executor_mixin._test_event.wait(t)
        raise Exception("this is an exception")

    @classmethod
    def wait_and_return(cls, t):
        _executor_mixin._test_event.wait()
        return True

    def test_first_exception(self):
        future1 = self.executor.submit(mul, 2, 21)
        future2 = self.executor.submit(self.wait_and_raise, 1.5)
        future3 = self.executor.submit(time.sleep, 3)

        def cb_done(f):
            _executor_mixin._test_event.set()

        future1.add_done_callback(cb_done)

        finished, pending = futures.wait(
            [future1, future2, future3], return_when=futures.FIRST_EXCEPTION
        )

        assert _executor_mixin._test_event.is_set()

        assert {future1, future2} == finished
        assert {future3} == pending

        _executor_mixin._test_event.clear()

    def test_first_exception_some_already_complete(self):
        future1 = self.executor.submit(divmod, 21, 0)
        future2 = self.executor.submit(time.sleep, 1.5)

        finished, pending = futures.wait(
            [
                SUCCESSFUL_FUTURE,
                CANCELLED_FUTURE,
                CANCELLED_AND_NOTIFIED_FUTURE,
                future1,
                future2,
            ],
            return_when=futures.FIRST_EXCEPTION,
        )

        assert {
            SUCCESSFUL_FUTURE,
            CANCELLED_AND_NOTIFIED_FUTURE,
            future1,
        } == finished
        assert {CANCELLED_FUTURE, future2} == pending

    def test_first_exception_one_already_failed(self):
        future1 = self.executor.submit(time.sleep, 2)

        finished, pending = futures.wait(
            [EXCEPTION_FUTURE, future1], return_when=futures.FIRST_EXCEPTION
        )

        assert {EXCEPTION_FUTURE} == finished
        assert {future1} == pending

    def test_all_completed(self):
        future1 = self.executor.submit(divmod, 2, 0)
        future2 = self.executor.submit(mul, 2, 21)

        finished, pending = futures.wait(
            [
                SUCCESSFUL_FUTURE,
                EXCEPTION_FUTURE,
                CANCELLED_AND_NOTIFIED_FUTURE,
                future1,
                future2,
            ],
            return_when=futures.ALL_COMPLETED,
        )

        assert {
            SUCCESSFUL_FUTURE,
            CANCELLED_AND_NOTIFIED_FUTURE,
            EXCEPTION_FUTURE,
            future1,
            future2,
        } == finished
        assert not pending

    def test_timeout(self):
        # Make sure the executor has already started to avoid timeout happening
        # before future1 returns
        assert self.executor.submit(id_sleep, 42).result() == 42

        future1 = self.executor.submit(mul, 6, 7)
        future2 = self.executor.submit(self.wait_and_return, 5)

        assert future1.result() == 42

        finished, pending = futures.wait(
            [
                CANCELLED_AND_NOTIFIED_FUTURE,
                EXCEPTION_FUTURE,
                SUCCESSFUL_FUTURE,
                future1,
                future2,
            ],
            timeout=0.1,
            return_when=futures.ALL_COMPLETED,
        )

        assert {
            CANCELLED_AND_NOTIFIED_FUTURE,
            EXCEPTION_FUTURE,
            SUCCESSFUL_FUTURE,
            future1,
        } == finished
        assert {future2} == pending

        _executor_mixin._test_event.set()
        assert future2.result(timeout=10)
        _executor_mixin._test_event.clear()


class AsCompletedTests:
    # TODO(brian@sweetapp.com): Should have a test with a non-zero timeout.
    def test_no_timeout(self):
        future1 = self.executor.submit(mul, 2, 21)
        future2 = self.executor.submit(mul, 7, 6)

        completed = set(
            futures.as_completed(
                [
                    CANCELLED_AND_NOTIFIED_FUTURE,
                    EXCEPTION_FUTURE,
                    SUCCESSFUL_FUTURE,
                    future1,
                    future2,
                ]
            )
        )
        assert {
            CANCELLED_AND_NOTIFIED_FUTURE,
            EXCEPTION_FUTURE,
            SUCCESSFUL_FUTURE,
            future1,
            future2,
        } == completed

    def test_zero_timeout(self):
        future1 = self.executor.submit(time.sleep, 2)
        completed_futures = set()
        with pytest.raises(futures.TimeoutError):
            for future in futures.as_completed(
                [
                    CANCELLED_AND_NOTIFIED_FUTURE,
                    EXCEPTION_FUTURE,
                    SUCCESSFUL_FUTURE,
                    future1,
                ],
                timeout=0,
            ):
                completed_futures.add(future)

        assert {
            CANCELLED_AND_NOTIFIED_FUTURE,
            EXCEPTION_FUTURE,
            SUCCESSFUL_FUTURE,
        } == completed_futures

    def test_duplicate_futures(self):
        # Issue 20367. Duplicate futures should not raise exceptions or give
        # duplicate responses.
        future1 = self.executor.submit(time.sleep, 0.1)
        completed = list(futures.as_completed([future1, future1]))
        assert len(completed) == 1


class ExecutorTest:
    # Executor.shutdown() and context manager usage is tested by
    # ExecutorShutdownTest.
    def test_submit(self):
        future = self.executor.submit(pow, 2, 8)
        assert 256 == future.result()

    def test_submit_keyword(self):
        future = self.executor.submit(mul, 2, y=8)
        assert 16 == future.result()

    def test_map(self):
        assert list(self.executor.map(pow, range(10), range(10))) == list(
            map(pow, range(10), range(10))
        )

    def test_map_exception(self):
        i = self.executor.map(divmod, [1, 1, 1, 1], [2, 3, 0, 5])
        assert next(i), 0 == 1
        assert next(i), 0 == 1
        with pytest.raises(ZeroDivisionError):
            next(i)

    def test_map_timeout(self):
        results = []
        with pytest.raises(futures.TimeoutError):
            for i in self.executor.map(time.sleep, [0, 0, 5], timeout=1):
                results.append(i)

        assert [None, None] == results

    def test_shutdown_race_issue12456(self):
        # Issue #12456: race condition at shutdown where trying to post a
        # sentinel in the call queue blocks (the queue is full while processes
        # have exited).
        self.executor.map(str, [2] * (self.worker_count + 1))
        self.executor.shutdown()

    @pytest.mark.skipif(
        platform.python_implementation() != "CPython"
        or (sys.version_info >= (3, 8, 0) and sys.version_info < (3, 8, 2)),
        reason="Underlying bug fixed upstream starting Python 3.8.2",
    )
    def test_no_stale_references(self):
        # Issue #16284: check that the executors don't unnecessarily hang onto
        # references.

        # This test has to be skipped on early Python 3.8 versions because of a
        # low-level reference cycle inside the pickle module for early versions
        # of Python 3.8 preventing stale references from being collected. See
        # cloudpipe/cloudpickle#327 as well as
        # https://bugs.python.org/issue39492
        my_object = MyObject()
        collect = threading.Event()
        _ref = weakref.ref(my_object, lambda obj: collect.set())  # noqa
        # Deliberately discarding the future.
        self.executor.submit(my_object.my_method)
        del my_object

        collected = False
        for _ in range(5):
            collected = collect.wait(timeout=1.0)
            if collected:
                return
        assert collected, "Stale reference not collected within timeout."

    def test_max_workers_negative(self):
        for number in (0, -1):
            with pytest.raises(ValueError) as infos:
                self.executor_type(max_workers=number)
            assert infos.value.args[0] == "max_workers must be greater than 0"

    @pytest.mark.broken_pool
    def test_killed_child(self):
        # When a child process is abruptly terminated, the whole pool gets
        # "broken".
        future = self.executor.submit(time.sleep, 30)
        # Get one of the processes, and terminate (kill) it
        p = next(iter(self.executor._processes.values()))
        p.terminate()
        match = filter_match("SIGTERM")
        with pytest.raises(TerminatedWorkerError, match=match):
            future.result()
        # Submitting other jobs fails as well.
        with pytest.raises(TerminatedWorkerError, match=match):
            self.executor.submit(pow, 2, 8)

    def test_map_chunksize(self):
        def bad_map():
            list(self.executor.map(pow, range(40), range(40), chunksize=-1))

        ref = list(map(pow, range(40), range(40)))
        assert (
            list(self.executor.map(pow, range(40), range(40), chunksize=6))
            == ref
        )
        assert (
            list(self.executor.map(pow, range(40), range(40), chunksize=50))
            == ref
        )
        assert (
            list(self.executor.map(pow, range(40), range(40), chunksize=40))
            == ref
        )
        with pytest.raises(ValueError):
            bad_map()

    @classmethod
    def _test_traceback(cls):
        raise RuntimeError(123)  # some comment

    def test_traceback(self):
        # We want ensure that the traceback from the child process is
        # contained in the traceback raised in the main process.
        future = self.executor.submit(self._test_traceback)
        with pytest.raises(Exception) as cm:
            future.result()

        exc = cm.value
        assert type(exc) is RuntimeError
        assert exc.args == (123,)

        cause = exc.__cause__
        assert type(cause) is process_executor._RemoteTraceback
        assert "raise RuntimeError(123)  # some comment" in cause.tb

    #
    # The following tests are new additions to the test suite originally
    # backported from the Python 3 concurrent.futures package.
    #

    def _test_thread_safety(self, thread_idx, results, timeout=30.0):
        try:
            # submit a mix of very simple tasks with map and submit,
            # cancel some of them and check the results
            map_future_1 = self.executor.map(sqrt, range(40), timeout=timeout)
            if thread_idx % 2 == 0:
                # Make it more likely for scheduling threads to overtake one
                # another
                time.sleep(0.001)
            submit_futures = [
                self.executor.submit(time.sleep, 0.0001) for _ in range(20)
            ]
            for i, f in enumerate(submit_futures):
                if i % 2 == 0:
                    f.cancel()
            map_future_2 = self.executor.map(sqrt, range(40), timeout=timeout)

            assert list(map_future_1) == [sqrt(x) for x in range(40)]
            assert list(map_future_2) == [sqrt(i) for i in range(40)]
            for i, f in enumerate(submit_futures):
                if i % 2 == 1 or not f.cancelled():
                    assert f.result(timeout=timeout) is None
            results[thread_idx] = "ok"
        except Exception as e:
            # Ensure that py.test can report the content of the exception
            # by raising it in the main test thread
            results[thread_idx] = e

    def test_thread_safety(self):
        # Check that our process-pool executor can be shared to schedule work
        # by concurrent threads
        results = [None] * 10
        threads = [
            Thread(target=self._test_thread_safety, args=(i, results))
            for i in range(len(results))
        ]

        for t in threads:
            t.start()
        for t in threads:
            t.join()
        for result in results:
            if isinstance(result, Exception):
                raise result
            assert result == "ok"

    @classmethod
    def return_inputs(cls, *args):
        return args

    def test_submit_from_callback(self):
        collected = defaultdict(list)
        executor = self.executor

        def _collect_and_submit_next(future):
            name, count = future.result()
            collected[name].append(count)
            if count > 0:
                future = executor.submit(self.return_inputs, name, count - 1)
                future.add_done_callback(_collect_and_submit_next)

        # Start 3 concurrent callbacks chains
        fa = executor.submit(self.return_inputs, "chain a", 100)
        fa.add_done_callback(_collect_and_submit_next)
        fb = executor.submit(self.return_inputs, "chain b", 50)
        fb.add_done_callback(_collect_and_submit_next)
        fc = executor.submit(self.return_inputs, "chain c", 60)
        fc.add_done_callback(_collect_and_submit_next)
        assert fa.result() == ("chain a", 100)
        assert fb.result() == ("chain b", 50)
        assert fc.result() == ("chain c", 60)

        # Wait a maximum of 5s for the asynchronous callback chains to complete
        patience = 500
        while True:
            if (
                collected["chain a"] == list(range(100, -1, -1))
                and collected["chain b"] == list(range(50, -1, -1))
                and collected["chain c"] == list(range(60, -1, -1))
            ):
                # the recursive callback chains have completed successfully
                break
            elif patience < 0:
                raise AssertionError(
                    f"callback submit chains stalled at: {collected!r}"
                )
            else:
                patience -= 1
                time.sleep(0.01)

    @pytest.mark.timeout(60)
    def test_worker_timeout(self):
        self.executor.shutdown(wait=True)
        self.check_no_running_workers(patience=5)
        timeout = getattr(self, "min_worker_timeout", 0.01)
        try:
            self.executor = self.executor_type(
                max_workers=4, context=self.context, timeout=timeout
            )
        except NotImplementedError as e:
            self.skipTest(str(e))

        for _ in range(5):
            with warnings.catch_warnings():
                # It's ok to get a warning about the worker interrupted by the
                # short timeout while tasks are pending in the queue on
                # overloaded CI hosts.
                warnings.simplefilter("ignore", category=UserWarning)

                # Trigger worker spawn for lazy executor implementations
                for _ in self.executor.map(id, range(8)):
                    pass

            # Check that all workers shutdown (via timeout) when waiting a bit:
            # note that the effective time for a Python process to completely
            # shutdown can vary a lot especially on loaded CI machines with and
            # the atexit callbacks that writes test coverage data to disk.
            # Let's be patient.
            self.check_no_running_workers(patience=5)

    @classmethod
    def reducer_in(cls, obj):
        return MyObject, (obj.value + 5,)

    @classmethod
    def reducer_out(cls, obj):
        return MyObject, (7 * obj.value,)

    def test_serialization(self):
        """Test custom serialization for process_executor"""
        self.executor.shutdown(wait=True)

        # Use non commutative operation to check correct order
        job_reducers = {}
        job_reducers[MyObject] = self.reducer_in
        result_reducers = {}
        result_reducers[MyObject] = self.reducer_out

        # Create a new executor to ensure that we did not mess with the
        # existing module level serialization
        executor = self.executor_type(
            max_workers=2,
            context=self.context,
            job_reducers=job_reducers,
            result_reducers=result_reducers,
        )
        self.executor = self.executor_type(max_workers=2, context=self.context)

        obj = MyObject(1)
        try:
            ret_obj_custom = executor.submit(self.return_inputs, obj).result()[
                0
            ]
            ret_obj = self.executor.submit(self.return_inputs, obj).result()[0]

            assert ret_obj.value == 1
            assert ret_obj_custom.value == 42
        finally:
            executor.shutdown(wait=True)

    @classmethod
    def _test_max_depth(cls, max_depth=10, kill_workers=False, ctx=None):
        if max_depth == 0:
            return 42
        executor = cls.executor_type(1, context=ctx)
        f = executor.submit(cls._test_max_depth, max_depth - 1, ctx)
        try:
            return f.result()
        finally:
            executor.shutdown(wait=True, kill_workers=kill_workers)

    @pytest.mark.parametrize("kill_workers", [True, False])
    def test_max_depth(self, kill_workers):
        from loky.process_executor import MAX_DEPTH

        if self.context.get_start_method() == "fork":
            # For 'fork', we do not allow nested process as the threads ends
            # up in messy states
            with pytest.raises(LokyRecursionError):
                self._test_max_depth(max_depth=2, ctx=self.context)
            return

        assert (
            self._test_max_depth(
                max_depth=MAX_DEPTH,
                kill_workers=kill_workers,
                ctx=self.context,
            )
            == 42
        )

        with pytest.raises(LokyRecursionError):
            self._test_max_depth(
                max_depth=MAX_DEPTH + 1,
                kill_workers=kill_workers,
                ctx=self.context,
            )

    @pytest.mark.high_memory
    @pytest.mark.skipif(
        sys.maxsize < 2**32,
        reason="Test requires a 64 bit version of Python",
    )
    @pytest.mark.skipif(
        sys.version_info < (3, 8),
        reason="Python version does not support pickling objects of size > 2 ** 31GB",
    )
    def test_no_failure_on_large_data_send(self):
        data = b"\x00" * int(2.2e9)
        self.executor.submit(id, data).result()

    @pytest.mark.high_memory
    @pytest.mark.skipif(
        sys.maxsize < 2**32,
        reason="Test requires a 64 bit version of Python",
    )
    @pytest.mark.skipif(
        sys.version_info >= (3, 8),
        reason="Python version supports pickling objects of size > 2 ** 31GB",
    )
    def test_expected_failure_on_large_data_send(self):
        data = b"\x00" * int(2.2e9)
        with pytest.raises(RuntimeError):
            self.executor.submit(id, data).result()

    def test_memory_leak_protection(self):
        pytest.importorskip("psutil")  # cannot work without psutil
        self.executor.shutdown(wait=True)

        executor = self.executor_type(1, context=self.context)

        def _leak_some_memory(size=int(3e6), delay=0.001):
            """function that leaks some memory"""
            from loky import process_executor

            process_executor._MEMORY_LEAK_CHECK_DELAY = 0.1
            if getattr(os, "_loky_leak", None) is None:
                os._loky_leak = []

            os._loky_leak.append(b"\x00" * size)

            # Leave enough time for the memory leak detector to kick-in:
            # by default the process does not check its memory usage
            # more than once per second.
            time.sleep(delay)

            leaked_size = sum(len(buffer) for buffer in os._loky_leak)
            return os.getpid(), leaked_size

        with pytest.warns(UserWarning, match="memory leak"):
            # Total run time should be 3s which is way over the 1s cooldown
            # period between two consecutive memory checks in the worker.
            futures = [executor.submit(_leak_some_memory) for _ in range(300)]

            executor.shutdown(wait=True)
            results = [f.result() for f in futures]

            # The pid of the worker has changed when restarting the worker
            first_pid, last_pid = results[0][0], results[-1][0]
            assert first_pid != last_pid

            # The restart happened after 100 MB of leak over the
            # default process size + what has leaked since the last
            # memory check.
            for _, leak_size in results:
                assert leak_size / 1e6 < 650

    def test_reference_cycle_collection(self):
        # make the parallel call create a reference cycle and make
        # a weak reference to be able to track the garbage collected objects
        self.executor.shutdown(wait=True)

        executor = self.executor_type(1, context=self.context)

        def _create_cyclic_reference(delay=0.001):
            """function that creates a cyclic reference"""
            from loky import process_executor

            process_executor._USE_PSUTIL = False
            process_executor._MEMORY_LEAK_CHECK_DELAY = 0.1

            class A:
                def __init__(self, size=int(1e6)):
                    self.data = b"\x00" * size
                    self.a = self

            if getattr(os, "_loky_cyclic_weakrefs", None) is None:
                os._loky_cyclic_weakrefs = []

            a = A()
            time.sleep(delay)
            os._loky_cyclic_weakrefs.append(weakref.ref(a))
            return sum(1 for r in os._loky_cyclic_weakrefs if r() is not None)

        # Total run time should be 3s which is way over the 1s cooldown
        # period between two consecutive memory checks in the worker.
        futures = [
            executor.submit(_create_cyclic_reference) for _ in range(300)
        ]

        executor.shutdown(wait=True)

        max_active_refs_count = max(f.result() for f in futures)
        assert max_active_refs_count < 150
        assert max_active_refs_count != 1

    @pytest.mark.broken_pool
    def test_exited_child(self):
        # When a child process is abruptly terminated, the whole pool gets
        # "broken".
        print(self.context.get_start_method())
        match = filter_match(r"EXIT\(42\)")
        future = self.executor.submit(c_exit, 42)
        with pytest.raises(TerminatedWorkerError, match=match):
            future.result()
        # Submitting other jobs fails as well.
        with pytest.raises(TerminatedWorkerError, match=match):
            self.executor.submit(pow, 2, 8)

    @staticmethod
    def _test_child_env(var_name):
        return os.environ.get(var_name, "unset")

    def test_child_env_executor(self):
        # Test that for loky context, setting argument env correctly overwrite
        # the environment of the child process.
        if self.context.get_start_method() != "loky":
            pytest.skip("Only work with loky context")

        var_name = "loky_child_env_executor"
        var_value = "variable set"
        executor = self.executor_type(1, env={var_name: var_value})

        var_child = executor.submit(self._test_child_env, var_name).result()
        assert var_child == var_value

        executor.shutdown(wait=True)

    def test_viztracer_profiler(self):
        # Check that viztracer profiler is initialzed in workers when
        # installed.
        viztracer = pytest.importorskip("viztracer")

        def check_viztracer_active():
            tracer = viztracer.get_tracer()
            if tracer is None:
                return False
            return tracer.enable

        active_in_main_process = check_viztracer_active()
        with self.executor_type(1, context=self.context) as e:
            active_in_child_process = e.submit(check_viztracer_active).result()
        assert active_in_main_process == active_in_child_process

        if not active_in_main_process:
            tracer = viztracer.VizTracer()
            try:
                tracer.start()
                with self.executor_type(1, context=self.context) as e:
                    assert e.submit(check_viztracer_active).result()
            finally:
                tracer.stop()

            # Once the tracer has been stopped, should be no side effect on
            # workers started in new executors.
            with self.executor_type(1, context=self.context) as e:
                assert not e.submit(check_viztracer_active).result()

    def test_viztracer_profiler_with_custom_init(self):
        # Check that viztracer profiler is initialzed in workers when
        # installed.
        viztracer = pytest.importorskip("viztracer")

        # Make sure the auto-viztracer initialization works even when
        # the call pass their own init.

        def check_viztracer_active_and_custom_init():
            assert loky._custom_global_var == 42
            tracer = viztracer.get_tracer()
            if tracer is None:
                return False
            return tracer.enable

        existing_tracer = viztracer.get_tracer()
        if existing_tracer is not None and existing_tracer.enable:
            pytest.skip("Cannot run this test if viztracer is active")

        tracer = viztracer.VizTracer()
        try:
            tracer.start()
            with self.executor_type(
                1, context=self.context, initializer=_custom_initializer
            ) as e:
                assert e.submit(
                    check_viztracer_active_and_custom_init
                ).result()
        finally:
            tracer.stop()

    def test_exception_cause_with_tblib(self):
        "Ensure tampering with exception pickling do not break __cause__ propagation"
        tblib_pickling_support = pytest.importorskip("tblib.pickling_support")

        error_message = "This is the error message"

        def raise_value_error():
            tblib_pickling_support.install()
            raise ValueError(error_message)

        executor = self.executor_type(max_workers=2)
        f = executor.submit(raise_value_error)
        try:
            f.result()
        except ValueError as e:
            assert e.__cause__ is not None
            assert error_message in str(e.__cause__)

        executor.shutdown(wait=True)


def _custom_initializer():
    """_custom_initializer is module function to be picklable

    This is necessary for executor implementations that do not
    use cloudpickle to pickle the initializer.
    """
    loky._custom_global_var = 42<|MERGE_RESOLUTION|>--- conflicted
+++ resolved
@@ -116,13 +116,9 @@
 
     def test_shutdown_with_sys_exit_at_pickle(self):
         self.executor.shutdown()
-<<<<<<< HEAD
-        for i in range(30):
-=======
         # Iterate a few times to catch deadlocks/race conditions in the
         # executor shutdown.
         for _ in range(5):
->>>>>>> 38340f6b
             with self.executor_type(max_workers=4) as e:
                 with pytest.raises(PicklingError):
                     e.submit(id, ExitAtPickle()).result()
