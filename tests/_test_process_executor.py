from loky import process_executor

import os
import gc
import sys
import time
import shutil
import platform
import pytest
import weakref
import tempfile
import traceback
import threading
import faulthandler
from math import sqrt
from pickle import PicklingError
from threading import Thread
from concurrent import futures
from collections import defaultdict
<<<<<<< HEAD
=======
from concurrent import futures
>>>>>>> 763e8ecc
from concurrent.futures._base import (PENDING, RUNNING, CANCELLED,
                                      CANCELLED_AND_NOTIFIED, FINISHED)

import loky
<<<<<<< HEAD
from loky.process_executor import (LokyRecursionError, ShutdownExecutorError,
                                   TerminatedWorkerError)
=======
from loky.process_executor import LokyRecursionError
from loky.process_executor import ShutdownExecutorError, TerminatedWorkerError
>>>>>>> 763e8ecc
from loky._base import Future

from . import _executor_mixin
from .utils import id_sleep, check_subprocess_call, filter_match
from .test_reusable_executor import ErrorAtPickle, ExitAtPickle, c_exit


IS_PYPY = hasattr(sys, "pypy_version_info")


def create_future(state=PENDING, exception=None, result=None):
    f = Future()
    f._state = state
    f._exception = exception
    f._result = result
    return f


PENDING_FUTURE = create_future(state=PENDING)
RUNNING_FUTURE = create_future(state=RUNNING)
CANCELLED_FUTURE = create_future(state=CANCELLED)
CANCELLED_AND_NOTIFIED_FUTURE = create_future(state=CANCELLED_AND_NOTIFIED)
EXCEPTION_FUTURE = create_future(state=FINISHED, exception=OSError())
SUCCESSFUL_FUTURE = create_future(state=FINISHED, result=42)


def mul(x, y):
    return x * y


def sleep_and_print(t, msg):
    time.sleep(t)
    print(msg)
    sys.stdout.flush()


def sleep_and_return(delay, x):
    time.sleep(delay)
    return x


def sleep_and_write(t, filename, msg):
    time.sleep(t)
    with open(filename, 'wb') as f:
        f.write(str(msg).encode('utf-8'))


class MyObject:
    def __init__(self, value=0):
        self.value = value

    def __repr__(self):
        return f"MyObject({self.value})"

    def my_method(self):
        pass


def _assert_no_error(stderr):
    if sys.platform == "darwin":
        # On macOS, ignore UserWarning related to their broken semaphore
        # implementation.
        stderr = "\n".join(
            line
            for line in stderr.splitlines()
            if "increase its maximal value" not in line
        )
    assert len(stderr) == 0, stderr


class ExecutorShutdownTest:

    def test_run_after_shutdown(self):
        self.executor.shutdown()
        with pytest.raises(RuntimeError):
            self.executor.submit(pow, 2, 5)

    def test_shutdown_with_pickle_error(self):
        self.executor.shutdown()
        with self.executor_type(max_workers=4) as e:
            e.submit(id, ErrorAtPickle())

    def test_shutdown_with_sys_exit_at_pickle(self):
        self.executor.shutdown()
        with self.executor_type(max_workers=4) as e:
            e.submit(id, ExitAtPickle())

    def test_interpreter_shutdown(self):
        # Free resources to avoid random timeout in CI
        self.executor.shutdown(wait=True, kill_workers=True)

        tempdir = tempfile.mkdtemp(prefix='loky_')

        executor_type=self.executor_type.__name__
        start_method=self.context.get_start_method()
        tempdir=tempdir.replace("\\", "/")
        try:
            n_jobs = 4
            code = f"""if True:
                from loky.process_executor import {executor_type}
                from loky.backend import get_context
                from tests._test_process_executor import sleep_and_write

                context = get_context("{start_method}")
                e = {executor_type}({n_jobs}, context=context)
                e.submit(id, 42).result()

                task_ids = list(range(2 * {n_jobs}))
                filenames = [f'{tempdir}/task_{{i:02}}.log'
                             for i in task_ids]
                e.map(sleep_and_write, [0.1] * 2 * {n_jobs},
                      filenames, task_ids)

                # Do not wait for the results: garbage collect executor and
                # shutdown main Python interpreter while letting the worker
                # processes finish in the background.
            """
            _, stderr = check_subprocess_call(
                [sys.executable, "-c", code], timeout=55)

            _assert_no_error(stderr)

            # The workers should have completed their work before the main
            # process exits:
            expected_filenames = [f'task_{i:02d}.log'
                                  for i in range(2 * n_jobs)]

            # Apparently files can take some time to appear under windows
            # on AppVeyor
            for _ in range(20):
                filenames = sorted(os.listdir(tempdir))
                if len(filenames) != len(expected_filenames):
                    time.sleep(1)
                else:
                    break

            assert filenames == expected_filenames
            for i, filename in enumerate(filenames):
                with open(os.path.join(tempdir, filename), 'rb') as f:
                    assert int(f.read().strip()) == i
        finally:
            shutil.rmtree(tempdir)

    def test_hang_issue12364(self):
        fs = [self.executor.submit(time.sleep, 0.01) for _ in range(50)]
        self.executor.shutdown()
        for f in fs:
            f.result()

    def test_processes_terminate(self):
        self.executor.submit(mul, 21, 2)
        self.executor.submit(mul, 6, 7)
        self.executor.submit(mul, 3, 14)
        assert len(self.executor._processes) == self.worker_count
        processes = self.executor._processes
        self.executor.shutdown()

        for p in processes.values():
            p.join()

    def test_processes_terminate_on_executor_gc(self):

        results = self.executor.map(sleep_and_return,
                                    [0.1] * 10, range(10))
        assert len(self.executor._processes) == self.worker_count
        processes = self.executor._processes
        executor_flags = self.executor._flags

        # The following should trigger GC and therefore shutdown of workers.
        # However the shutdown wait for all the pending jobs to complete
        # first.
        executor_reference = weakref.ref(self.executor)
        self.executor = None

        # Make sure that there is not other reference to the executor object.
        # We have to be patient as _thread_management_worker might have a
        # reference when we deleted self.executor.
        t_deadline = time.time() + 1
        while executor_reference() is not None and time.time() < t_deadline:
            if IS_PYPY:
                # PyPy can delay __del__ calls and GC compared to CPython.
                # To ensure that this test pass without waiting too long we
                # need an explicit GC.
                gc.collect()
            time.sleep(0.001)
        assert executor_reference() is None

        # The remaining jobs should still be processed in the background
        for result, expected in zip(results, range(10)):
            assert result == expected

        # Once all pending jobs have completed the executor and threads should
        # terminate automatically.
        self.check_no_running_workers(patience=2)
        assert executor_flags.shutdown, processes
        assert not executor_flags.broken, processes

    @classmethod
    def _wait_and_crash(cls):
        _executor_mixin._test_event.wait()
        faulthandler._sigsegv()

    def test_processes_crash_handling_after_executor_gc(self):
        # Start 5 easy jobs on 5 workers
        results = self.executor.map(sleep_and_return,
                                    [0.01] * 5, range(5))

        # Enqueue a job that will trigger a crash of one of the workers.
        # Make sure this crash does not happen before the non-failing jobs
        # have returned their results by using and multiprocessing Event
        # instance

        crash_result = self.executor.submit(self._wait_and_crash)
        assert len(self.executor._processes) == self.worker_count
        processes = self.executor._processes
        executor_flags = self.executor._flags

        # The following should trigger the GC and therefore shutdown of
        # workers. However the shutdown wait for all the pending jobs to
        # complete first.
        executor_reference = weakref.ref(self.executor)
        self.executor = None

        if IS_PYPY:
            # Object deletion and garbage collection can be delayed under PyPy.
            time.sleep(1.)
            gc.collect()

        # Make sure that there is not other reference to the executor object.
        assert executor_reference() is None

        # The remaining jobs should still be processed in the background
        for result, expected in zip(results, range(5)):
            assert result == expected

        # Let the crash job know that it can crash now
        _executor_mixin._test_event.set()

        # The crashing job should be executed after the non-failing jobs
        # have completed. The crash should be detected.
        match = filter_match(r"SIGSEGV")
        with pytest.raises(TerminatedWorkerError, match=match):
            crash_result.result()

        _executor_mixin._test_event.clear()

        # The executor flag should have been set at this point.
        assert executor_flags.broken, processes

        # Once all pending jobs have completed the executor and threads should
        # terminate automatically.
        self.check_no_running_workers(patience=2)

    def test_context_manager_shutdown(self):
        with self.executor_type(max_workers=5, context=self.context) as e:
            processes = e._processes
            assert list(e.map(abs, range(-5, 5))) == \
                [5, 4, 3, 2, 1, 0, 1, 2, 3, 4]

        for p in processes.values():
            p.join()

    def test_del_shutdown(self):
        executor = self.executor_type(max_workers=5, context=self.context)
        list(executor.map(abs, range(-5, 5)))
        executor_manager_thread = executor._executor_manager_thread
        processes = executor._processes
        del executor
        if IS_PYPY:
            # Object deletion and garbage collection can be delayed under PyPy.
            time.sleep(1.)
            gc.collect()

        executor_manager_thread.join()
        for p in processes.values():
            p.join()

    @classmethod
    def _wait_and_return(cls, x):
        # This _test_event is passed globally through an initializer to
        # the executor.
        _executor_mixin._test_event.wait()
        return x

    def test_shutdown_no_wait(self):
        # Ensure that the executor cleans up the processes when calling
        # shutdown with wait=False

        # Stores executor internals to be able to check that the executor
        # shutdown correctly
        processes = self.executor._processes
        call_queue = self.executor._call_queue
        executor_manager_thread = self.executor._executor_manager_thread

        # submit tasks that will finish after the shutdown and make sure they
        # were started
        res = [self.executor.submit(self._wait_and_return, x)
               for x in range(-5, 5)]

        self.executor.shutdown(wait=False)

        with pytest.raises(ShutdownExecutorError):
            # It's no longer possible to submit any new tasks to this
            # executor after shutdown.
            self.executor.submit(lambda x: x, 42)

        # Check that even after shutdown, all futures are still running
        assert {f._state for f in res} <= {PENDING, RUNNING}

        # Let the futures finish and make sure that all the executor resources
        # were properly cleaned by the shutdown process
        _executor_mixin._test_event.set()
        executor_manager_thread.join()
        for p in processes.values():
            p.join()
        call_queue.join_thread()

        # Make sure the results were all computed before the executor
        # resources were freed.
        assert [f.result() for f in res] == [*range(-5, 5)]

    def test_shutdown_deadlock_pickle(self):
        # Test that the pool calling shutdown with wait=False does not cause
        # a deadlock if a task fails at pickle after the shutdown call.
        # Reported in bpo-39104.
        self.executor.shutdown(wait=True)
        with self.executor_type(max_workers=2,
                                context=self.context) as executor:
            self.executor = executor  # Allow clean up in fail_on_deadlock

            # Start the executor and get the executor_manager_thread to collect
            # the threads and avoid dangling thread that should be cleaned up
            # asynchronously.
            executor.submit(id, 42).result()
            executor_manager = executor._executor_manager_thread

            # Submit a task that fails at pickle and shutdown the executor
            # without waiting
            f = executor.submit(id, ErrorAtPickle())
            executor.shutdown(wait=False)
            with pytest.raises(PicklingError):
                f.result()

        # Make sure the executor is eventually shutdown and do not leave
        # dangling threads
        executor_manager.join()

    def test_hang_issue39205(self):
        """shutdown(wait=False) doesn't hang at exit with running futures.

        See https://bugs.python.org/issue39205.
        """
        executor_type = self.executor_type.__name__
        start_method = self.context.get_start_method()
        code = f"""if True:
            from loky.process_executor import {executor_type}
            from loky.backend import get_context
            from tests._test_process_executor import sleep_and_print

            context = get_context("{start_method}")
            e = {executor_type}(3, context=context)

            e.submit(sleep_and_print, 1.0, "apple")
            e.shutdown(wait=False)
        """
        stdout, stderr = check_subprocess_call(
            [sys.executable, "-c", code], timeout=55)

        _assert_no_error(stderr)
        assert stdout.strip() == "apple"

    @classmethod
    def _test_recursive_kill(cls, depth):
        executor = cls.executor_type(
            max_workers=2, context=cls.context,
            initializer=_executor_mixin.initializer_event,
            initargs=(_executor_mixin._test_event,))
        assert executor.submit(sleep_and_return, 0, 42).result() == 42

        if depth >= 2:
            _executor_mixin._test_event.set()
            executor.submit(sleep_and_return, 30, 42).result()
            executor.shutdown()
        else:
            f = executor.submit(cls._test_recursive_kill, depth + 1)
            f.result()

    def test_recursive_kill(self):
        f = self.executor.submit(self._test_recursive_kill, 1)
        # Wait for the nested executors to be started
        _executor_mixin._test_event.wait()

        # Forcefully shutdown the executor and kill the workers
        t_start = time.time()
        self.executor.shutdown(wait=True, kill_workers=True)
        msg = "Failed to quickly kill nested executor"
        t_shutdown = time.time() - t_start
        assert t_shutdown < 5, msg

        with pytest.raises(ShutdownExecutorError):
            f.result()

        _executor_mixin._check_subprocesses_number(self.executor, 0)


class WaitTests:

    def test_first_completed(self):
        future1 = self.executor.submit(mul, 21, 2)
        future2 = self.executor.submit(time.sleep, 1.5)

        done, not_done = futures.wait([CANCELLED_FUTURE, future1, future2],
                                      return_when=futures.FIRST_COMPLETED)

        assert {future1} == done
        assert {CANCELLED_FUTURE, future2} == not_done

    def test_first_completed_some_already_completed(self):
        future1 = self.executor.submit(time.sleep, 1.5)

        finished, pending = futures.wait([CANCELLED_AND_NOTIFIED_FUTURE,
                                          SUCCESSFUL_FUTURE, future1],
                                         return_when=futures.FIRST_COMPLETED)

<<<<<<< HEAD
        assert ({CANCELLED_AND_NOTIFIED_FUTURE, SUCCESSFUL_FUTURE} ==
                finished)
=======
        assert {CANCELLED_AND_NOTIFIED_FUTURE, SUCCESSFUL_FUTURE} == finished
>>>>>>> 763e8ecc
        assert {future1} == pending

    @classmethod
    def wait_and_raise(cls, t):
        _executor_mixin._test_event.wait(t)
        raise Exception('this is an exception')

    @classmethod
    def wait_and_return(cls, t):
        _executor_mixin._test_event.wait()
        return True

    def test_first_exception(self):
        future1 = self.executor.submit(mul, 2, 21)
        future2 = self.executor.submit(self.wait_and_raise, 1.5)
        future3 = self.executor.submit(time.sleep, 3)

        def cb_done(f):
            _executor_mixin._test_event.set()
        future1.add_done_callback(cb_done)

        finished, pending = futures.wait([future1, future2, future3],
                                         return_when=futures.FIRST_EXCEPTION)

        assert _executor_mixin._test_event.is_set()

        assert {future1, future2} == finished
        assert {future3} == pending

        _executor_mixin._test_event.clear()

    def test_first_exception_some_already_complete(self):
        future1 = self.executor.submit(divmod, 21, 0)
        future2 = self.executor.submit(time.sleep, 1.5)

        finished, pending = futures.wait([SUCCESSFUL_FUTURE, CANCELLED_FUTURE,
                                          CANCELLED_AND_NOTIFIED_FUTURE,
                                          future1, future2],
                                         return_when=futures.FIRST_EXCEPTION)

<<<<<<< HEAD
        assert {SUCCESSFUL_FUTURE, CANCELLED_AND_NOTIFIED_FUTURE,
                future1} == finished
=======
        assert {SUCCESSFUL_FUTURE, CANCELLED_AND_NOTIFIED_FUTURE, future1} == finished
>>>>>>> 763e8ecc
        assert {CANCELLED_FUTURE, future2} == pending

    def test_first_exception_one_already_failed(self):
        future1 = self.executor.submit(time.sleep, 2)

        finished, pending = futures.wait([EXCEPTION_FUTURE, future1],
                                         return_when=futures.FIRST_EXCEPTION)

        assert {EXCEPTION_FUTURE} == finished
        assert {future1} == pending

    def test_all_completed(self):
        future1 = self.executor.submit(divmod, 2, 0)
        future2 = self.executor.submit(mul, 2, 21)

        finished, pending = futures.wait([SUCCESSFUL_FUTURE, EXCEPTION_FUTURE,
                                          CANCELLED_AND_NOTIFIED_FUTURE,
                                          future1, future2],
                                         return_when=futures.ALL_COMPLETED)

        assert {SUCCESSFUL_FUTURE, CANCELLED_AND_NOTIFIED_FUTURE,
                EXCEPTION_FUTURE, future1, future2} == finished
        assert not pending

    def test_timeout(self):
        # Make sure the executor has already started to avoid timeout happening
        # before future1 returns
        assert self.executor.submit(id_sleep, 42).result() == 42

        future1 = self.executor.submit(mul, 6, 7)
        future2 = self.executor.submit(self.wait_and_return, 5)

        assert future1.result() == 42

        finished, pending = futures.wait([CANCELLED_AND_NOTIFIED_FUTURE,
                                          EXCEPTION_FUTURE, SUCCESSFUL_FUTURE,
                                          future1, future2],
                                         timeout=.1,
                                         return_when=futures.ALL_COMPLETED)

        assert {CANCELLED_AND_NOTIFIED_FUTURE, EXCEPTION_FUTURE,
                SUCCESSFUL_FUTURE, future1} == finished
        assert {future2} == pending

        _executor_mixin._test_event.set()
        assert future2.result(timeout=10)
        _executor_mixin._test_event.clear()


class AsCompletedTests:
    # TODO(brian@sweetapp.com): Should have a test with a non-zero timeout.
    def test_no_timeout(self):
        future1 = self.executor.submit(mul, 2, 21)
        future2 = self.executor.submit(mul, 7, 6)

        completed = set(futures.as_completed([CANCELLED_AND_NOTIFIED_FUTURE,
                                              EXCEPTION_FUTURE,
                                              SUCCESSFUL_FUTURE,
                                              future1, future2]))
        assert {CANCELLED_AND_NOTIFIED_FUTURE, EXCEPTION_FUTURE,
                SUCCESSFUL_FUTURE, future1, future2} == completed

    def test_zero_timeout(self):
        future1 = self.executor.submit(time.sleep, 2)
        completed_futures = set()
        with pytest.raises(futures.TimeoutError):
            for future in futures.as_completed(
                    [CANCELLED_AND_NOTIFIED_FUTURE,
                     EXCEPTION_FUTURE,
                     SUCCESSFUL_FUTURE,
                     future1],
                    timeout=0):
                completed_futures.add(future)

        assert {CANCELLED_AND_NOTIFIED_FUTURE, EXCEPTION_FUTURE,
                SUCCESSFUL_FUTURE} == completed_futures

    def test_duplicate_futures(self):
        # Issue 20367. Duplicate futures should not raise exceptions or give
        # duplicate responses.
        future1 = self.executor.submit(time.sleep, .1)
        completed = list(futures.as_completed([future1, future1]))
        assert len(completed) == 1


class ExecutorTest:
    # Executor.shutdown() and context manager usage is tested by
    # ExecutorShutdownTest.
    def test_submit(self):
        future = self.executor.submit(pow, 2, 8)
        assert 256 == future.result()

    def test_submit_keyword(self):
        future = self.executor.submit(mul, 2, y=8)
        assert 16 == future.result()

    def test_map(self):
        assert list(self.executor.map(pow, range(10), range(10))) == \
            list(map(pow, range(10), range(10)))

    def test_map_exception(self):
        i = self.executor.map(divmod, [1, 1, 1, 1], [2, 3, 0, 5])
        assert next(i), (0 == 1)
        assert next(i), (0 == 1)
        with pytest.raises(ZeroDivisionError):
            next(i)

    def test_map_timeout(self):
        results = []
        with pytest.raises(futures.TimeoutError):
            for i in self.executor.map(time.sleep, [0, 0, 5], timeout=1):
                results.append(i)

        assert [None, None] == results

    def test_shutdown_race_issue12456(self):
        # Issue #12456: race condition at shutdown where trying to post a
        # sentinel in the call queue blocks (the queue is full while processes
        # have exited).
        self.executor.map(str, [2] * (self.worker_count + 1))
        self.executor.shutdown()

    @pytest.mark.skipif(
            platform.python_implementation() != "CPython" or
            (sys.version_info >= (3, 8, 0) and sys.version_info < (3, 8, 2)),
            reason="Underlying bug fixed upstream starting Python 3.8.2")
    def test_no_stale_references(self):
        # Issue #16284: check that the executors don't unnecessarily hang onto
        # references.

        # This test has to be skipped on early Python 3.8 versions because of a
        # low-level reference cycle inside the pickle module for early versions
        # of Python 3.8 preventing stale references from being collected. See
        # cloudpipe/cloudpickle#327 as well as
        # https://bugs.python.org/issue39492
        my_object = MyObject()
        collect = threading.Event()
        _ref = weakref.ref(my_object, lambda obj: collect.set())  # noqa
        # Deliberately discarding the future.
        self.executor.submit(my_object.my_method)
        del my_object

        collected = False
        for _ in range(5):
            if IS_PYPY:
                gc.collect()
            collected = collect.wait(timeout=1.0)
            if collected:
                return
        assert collected, "Stale reference not collected within timeout."

    def test_max_workers_negative(self):
        for number in (0, -1):
            with pytest.raises(ValueError) as infos:
                self.executor_type(max_workers=number)
            assert infos.value.args[0] == "max_workers must be greater than 0"

    @pytest.mark.broken_pool
    def test_killed_child(self):
        # When a child process is abruptly terminated, the whole pool gets
        # "broken".
        future = self.executor.submit(time.sleep, 30)
        # Get one of the processes, and terminate (kill) it
        p = next(iter(self.executor._processes.values()))
        p.terminate()
        match = filter_match(r"SIGTERM")
        with pytest.raises(TerminatedWorkerError, match=match):
            future.result()
        # Submitting other jobs fails as well.
        with pytest.raises(TerminatedWorkerError, match=match):
            self.executor.submit(pow, 2, 8)

    def test_map_chunksize(self):
        def bad_map():
            list(self.executor.map(pow, range(40), range(40), chunksize=-1))

        ref = list(map(pow, range(40), range(40)))
        assert list(self.executor.map(pow, range(40), range(40), chunksize=6)
                    ) == ref
        assert list(self.executor.map(pow, range(40), range(40), chunksize=50)
                    ) == ref
        assert list(self.executor.map(pow, range(40), range(40), chunksize=40)
                    ) == ref
        with pytest.raises(ValueError):
            bad_map()

    @classmethod
    def _test_traceback(cls):
        raise RuntimeError(123)  # some comment

    def test_traceback(self):
        # We want ensure that the traceback from the child process is
        # contained in the traceback raised in the main process.
        future = self.executor.submit(self._test_traceback)
        with pytest.raises(Exception) as cm:
            future.result()

        exc = cm.value
        assert type(exc) is RuntimeError
        assert exc.args == (123,)

        cause = exc.__cause__
        assert type(cause) is process_executor._RemoteTraceback
        assert 'raise RuntimeError(123)  # some comment' in cause.tb

    #
    # The following tests are new additions to the test suite originally
    # backported from the Python 3 concurrent.futures package.
    #

    def _test_thread_safety(self, thread_idx, results):
        try:
            # submit a mix of very simple tasks with map and submit,
            # cancel some of them and check the results
            map_future_1 = self.executor.map(sqrt, range(40), timeout=10)
            if thread_idx % 2 == 0:
                # Make it more likely for scheduling threads to overtake one
                # another
                time.sleep(0.001)
            submit_futures = [self.executor.submit(time.sleep, 0.0001)
                              for _ in range(20)]
            for i, f in enumerate(submit_futures):
                if i % 2 == 0:
                    f.cancel()
            map_future_2 = self.executor.map(sqrt, range(40), timeout=10)

            assert list(map_future_1) == [sqrt(x) for x in range(40)]
            assert list(map_future_2) == [sqrt(i) for i in range(40)]
            for i, f in enumerate(submit_futures):
                if i % 2 == 1 or not f.cancelled():
                    assert f.result(timeout=10) is None
            results[thread_idx] = 'ok'
        except Exception:
            # Ensure that py.test can report the content of the exception
            results[thread_idx] = traceback.format_exc()

    def test_thread_safety(self):
        # Check that our process-pool executor can be shared to schedule work
        # by concurrent threads
        results = [None] * 10
        threads = [Thread(target=self._test_thread_safety, args=(i, results))
                   for i in range(len(results))]
<<<<<<< HEAD
=======

>>>>>>> 763e8ecc
        for t in threads:
            t.start()
        for t in threads:
            t.join()
        for result in results:
            if result != "ok":
                raise AssertionError(result)

    @classmethod
    def return_inputs(cls, *args):
        return args

    def test_submit_from_callback(self):
        collected = defaultdict(list)
        executor = self.executor

        def _collect_and_submit_next(future):
            name, count = future.result()
            collected[name].append(count)
            if count > 0:
                future = executor.submit(self.return_inputs, name, count - 1)
                future.add_done_callback(_collect_and_submit_next)

        # Start 3 concurrent callbacks chains
        fa = executor.submit(self.return_inputs, 'chain a', 100)
        fa.add_done_callback(_collect_and_submit_next)
        fb = executor.submit(self.return_inputs, 'chain b', 50)
        fb.add_done_callback(_collect_and_submit_next)
        fc = executor.submit(self.return_inputs, 'chain c', 60)
        fc.add_done_callback(_collect_and_submit_next)
        assert fa.result() == ('chain a', 100)
        assert fb.result() == ('chain b', 50)
        assert fc.result() == ('chain c', 60)

        # Wait a maximum of 5s for the asynchronous callback chains to complete
        patience = 500
        while True:
            if (collected['chain a'] == list(range(100, -1, -1)) and
                    collected['chain b'] == list(range(50, -1, -1)) and
                    collected['chain c'] == list(range(60, -1, -1))):
                # the recursive callback chains have completed successfully
                break
            elif patience < 0:
                raise AssertionError(
                    f"callback submit chains stalled at: {collected!r}"
                )
            else:
                patience -= 1
                time.sleep(0.01)

    @pytest.mark.timeout(60)
    def test_worker_timeout(self):
        self.executor.shutdown(wait=True)
        self.check_no_running_workers(patience=5)
        timeout = getattr(self, 'min_worker_timeout', .01)
        try:
            self.executor = self.executor_type(
                max_workers=4, context=self.context, timeout=timeout)
        except NotImplementedError as e:
            self.skipTest(str(e))

        for _ in range(5):
            # Trigger worker spawn for lazy executor implementations
            for _ in self.executor.map(id, range(8)):
                pass

            # Check that all workers shutdown (via timeout) when waiting a bit:
            # note that the effictive time for Python process to completely
            # shutdown can vary a lot especially on loaded CI machines with and
            # the atexit callbacks that writes test coverage data to disk.
            # Let's be patient.
            self.check_no_running_workers(patience=5)

    @classmethod
    def reducer_in(cls, obj):
        return MyObject, (obj.value + 5, )

    @classmethod
    def reducer_out(cls, obj):
        return MyObject, (7 * obj.value, )

    def test_serialization(self):
        """Test custom serialization for process_executor"""
        self.executor.shutdown(wait=True)

        # Use non commutative operation to check correct order
        job_reducers = {}
        job_reducers[MyObject] = self.reducer_in
        result_reducers = {}
        result_reducers[MyObject] = self.reducer_out

        # Create a new executor to ensure that we did not mess with the
        # existing module level serialization
        executor = self.executor_type(
            max_workers=2, context=self.context, job_reducers=job_reducers,
            result_reducers=result_reducers
        )
        self.executor = self.executor_type(max_workers=2, context=self.context)

        obj = MyObject(1)
        try:
            ret_obj_custom = executor.submit(
                    self.return_inputs, obj).result()[0]
            ret_obj = self.executor.submit(self.return_inputs, obj).result()[0]

            assert ret_obj.value == 1
            assert ret_obj_custom.value == 42
        finally:
            executor.shutdown(wait=True)

    @classmethod
    def _test_max_depth(cls, max_depth=10, kill_workers=False, ctx=None):
        if max_depth == 0:
            return 42
        executor = cls.executor_type(1, context=ctx)
        f = executor.submit(cls._test_max_depth, max_depth - 1, ctx)
        try:
            return f.result()
        finally:
            executor.shutdown(wait=True, kill_workers=kill_workers)

    @pytest.mark.parametrize('kill_workers', [True, False])
    def test_max_depth(self, kill_workers):
        from loky.process_executor import MAX_DEPTH
        if self.context.get_start_method() == 'fork':
            # For 'fork', we do not allow nested process as the threads ends
            # up in messy states
            with pytest.raises(LokyRecursionError):
                self._test_max_depth(max_depth=2, ctx=self.context)
            return

        assert self._test_max_depth(max_depth=MAX_DEPTH,
                                    kill_workers=kill_workers,
                                    ctx=self.context) == 42

        with pytest.raises(LokyRecursionError):
            self._test_max_depth(max_depth=MAX_DEPTH + 1,
                                 kill_workers=kill_workers,
                                 ctx=self.context)

    @pytest.mark.high_memory
    @pytest.mark.skipif(sys.maxsize < 2 ** 32,
                        reason="Test requires a 64 bit version of Python")
    @pytest.mark.skipif(
<<<<<<< HEAD
            sys.version_info < (3, 8),
            reason="Python version does not support pickling objects of size > 2 ** 31GB")
=======
        sys.version_info < (3, 8),
        reason="Python version does not support pickling objects of size > 2 ** 31GB")
>>>>>>> 763e8ecc
    def test_no_failure_on_large_data_send(self):
        data = b'\x00' * int(2.2e9)
        self.executor.submit(id, data).result()

    @pytest.mark.high_memory
    @pytest.mark.skipif(sys.maxsize < 2 ** 32,
                        reason="Test requires a 64 bit version of Python")
    @pytest.mark.skipif(
<<<<<<< HEAD
            sys.version_info >= (3, 8),
            reason="Python version supports pickling objects of size > 2 ** 31GB")
=======
        sys.version_info >= (3, 8),
        reason="Python version supports pickling objects of size > 2 ** 31GB")
>>>>>>> 763e8ecc
    def test_expected_failure_on_large_data_send(self):
        data = b'\x00' * int(2.2e9)
        with pytest.raises(RuntimeError):
            self.executor.submit(id, data).result()

    def test_memory_leak_protection(self):
        self.executor.shutdown(wait=True)

        executor = self.executor_type(1, context=self.context)

        def _leak_some_memory(size=int(3e6), delay=0.001):
            """function that leaks some memory """
            from loky import process_executor
            process_executor._MEMORY_LEAK_CHECK_DELAY = 0.1
            if getattr(os, '_loky_leak', None) is None:
                os._loky_leak = []

            os._loky_leak.append(b"\x00" * size)

            # Leave enough time for the memory leak detector to kick-in:
            # by default the process does not check its memory usage
            # more than once per second.
            time.sleep(delay)

            leaked_size = sum(len(buffer) for buffer in os._loky_leak)
            return os.getpid(), leaked_size

        with pytest.warns(UserWarning, match='memory leak'):
            # Total run time should be 3s which is way over the 1s cooldown
            # period between two consecutive memory checks in the worker.
            futures = [executor.submit(_leak_some_memory) for _ in range(300)]

            executor.shutdown(wait=True)
            results = [f.result() for f in futures]

            # The pid of the worker has changed when restarting the worker
            first_pid, last_pid = results[0][0], results[-1][0]
            assert first_pid != last_pid

            # The restart happened after 100 MB of leak over the
            # default process size + what has leaked since the last
            # memory check.
            for _, leak_size in results:
                assert leak_size / 1e6 < 650

    def test_reference_cycle_collection(self):
        # make the parallel call create a reference cycle and make
        # a weak reference to be able to track the garbage collected objects
        self.executor.shutdown(wait=True)

        executor = self.executor_type(1, context=self.context)

        def _create_cyclic_reference(delay=0.001):
            """function that creates a cyclic reference"""
            from loky import process_executor
            process_executor._USE_PSUTIL = False
            process_executor._MEMORY_LEAK_CHECK_DELAY = 0.1

            class A:
                def __init__(self, size=int(1e6)):
                    self.data = b"\x00" * size
                    self.a = self
            if getattr(os, '_loky_cyclic_weakrefs', None) is None:
                os._loky_cyclic_weakrefs = []

            a = A()
            time.sleep(delay)
            os._loky_cyclic_weakrefs.append(weakref.ref(a))
            return sum(1 for r in os._loky_cyclic_weakrefs if r() is not None)

        # Total run time should be 3s which is way over the 1s cooldown
        # period between two consecutive memory checks in the worker.
<<<<<<< HEAD
        futures = [executor.submit(_create_cyclic_reference)
                   for _ in range(300)]
=======
        futures = [executor.submit(_create_cyclic_reference) for _ in range(300)]
>>>>>>> 763e8ecc

        executor.shutdown(wait=True)

        max_active_refs_count = max(f.result() for f in futures)
        assert max_active_refs_count < 150
        assert max_active_refs_count != 1

    @pytest.mark.broken_pool
    def test_exited_child(self):
        # When a child process is abruptly terminated, the whole pool gets
        # "broken".
        print(self.context.get_start_method())
        match = filter_match(r"EXIT\(42\)")
        future = self.executor.submit(c_exit, 42)
        with pytest.raises(TerminatedWorkerError, match=match):
            future.result()
        # Submitting other jobs fails as well.
        with pytest.raises(TerminatedWorkerError, match=match):
            self.executor.submit(pow, 2, 8)

    @staticmethod
    def _test_child_env(var_name):
        import os
        return os.environ.get(var_name, "unset")

    def test_child_env_executor(self):
        # Test that for loky context, setting argument env correctly overwrite
        # the environment of the child process.
        if self.context.get_start_method() != 'loky':
            pytest.skip(msg="Only work with loky context")

        var_name = "loky_child_env_executor"
        var_value = "variable set"
        executor = self.executor_type(1, env={var_name: var_value})

        var_child = executor.submit(self._test_child_env, var_name).result()
        assert var_child == var_value

        executor.shutdown(wait=True)

    def test_viztracer_profiler(self):
        # Check that viztracer profiler is initialzed in workers when
        # installed.
        viztracer = pytest.importorskip("viztracer")

        def check_viztracer_active():
            tracer = viztracer.get_tracer()
            if tracer is None:
                return False
            return tracer.enable

        active_in_main_process = check_viztracer_active()
        with self.executor_type(1, context=self.context) as e:
            active_in_child_process = e.submit(check_viztracer_active).result()
        assert active_in_main_process == active_in_child_process

        if not active_in_main_process:
            tracer = viztracer.VizTracer()
            try:
                tracer.start()
                with self.executor_type(1, context=self.context) as e:
                    assert e.submit(check_viztracer_active).result()
            finally:
                tracer.stop()

            # Once the tracer has been stopped, should be no side effect on
            # workers started in new executors.
            with self.executor_type(1, context=self.context) as e:
                assert not e.submit(check_viztracer_active).result()

    def test_viztracer_profiler_with_custom_init(self):
        # Check that viztracer profiler is initialzed in workers when
        # installed.
        viztracer = pytest.importorskip("viztracer")

        # Make sure the auto-viztracer initialization works even when
        # the call pass their own init.

        def check_viztracer_active_and_custom_init():
            assert loky._custom_global_var == 42
            tracer = viztracer.get_tracer()
            if tracer is None:
                return False
            return tracer.enable

        existing_tracer = viztracer.get_tracer()
        if existing_tracer is not None and existing_tracer.enable:
            pytest.skip("Cannot run this test if viztracer is active")

        tracer = viztracer.VizTracer()
        try:
            tracer.start()
            with self.executor_type(
                1,
                context=self.context,
                initializer=_custom_initializer
            ) as e:
                assert e.submit(
                    check_viztracer_active_and_custom_init
                ).result()
        finally:
            tracer.stop()


def _custom_initializer():
    """_custom_initializer is module function to be picklable

    This is necessary for executor implementations that do not
    use cloudpickle to pickle the initializer.
    """
    loky._custom_global_var = 42<|MERGE_RESOLUTION|>--- conflicted
+++ resolved
@@ -17,21 +17,16 @@
 from threading import Thread
 from concurrent import futures
 from collections import defaultdict
-<<<<<<< HEAD
-=======
 from concurrent import futures
->>>>>>> 763e8ecc
 from concurrent.futures._base import (PENDING, RUNNING, CANCELLED,
                                       CANCELLED_AND_NOTIFIED, FINISHED)
 
 import loky
-<<<<<<< HEAD
-from loky.process_executor import (LokyRecursionError, ShutdownExecutorError,
-                                   TerminatedWorkerError)
-=======
-from loky.process_executor import LokyRecursionError
-from loky.process_executor import ShutdownExecutorError, TerminatedWorkerError
->>>>>>> 763e8ecc
+from loky.process_executor import (
+    LokyRecursionError,
+    ShutdownExecutorError,
+    TerminatedWorkerError,
+)
 from loky._base import Future
 
 from . import _executor_mixin
@@ -456,12 +451,7 @@
                                           SUCCESSFUL_FUTURE, future1],
                                          return_when=futures.FIRST_COMPLETED)
 
-<<<<<<< HEAD
-        assert ({CANCELLED_AND_NOTIFIED_FUTURE, SUCCESSFUL_FUTURE} ==
-                finished)
-=======
         assert {CANCELLED_AND_NOTIFIED_FUTURE, SUCCESSFUL_FUTURE} == finished
->>>>>>> 763e8ecc
         assert {future1} == pending
 
     @classmethod
@@ -502,12 +492,10 @@
                                           future1, future2],
                                          return_when=futures.FIRST_EXCEPTION)
 
-<<<<<<< HEAD
-        assert {SUCCESSFUL_FUTURE, CANCELLED_AND_NOTIFIED_FUTURE,
-                future1} == finished
-=======
-        assert {SUCCESSFUL_FUTURE, CANCELLED_AND_NOTIFIED_FUTURE, future1} == finished
->>>>>>> 763e8ecc
+        assert (
+            {SUCCESSFUL_FUTURE, CANCELLED_AND_NOTIFIED_FUTURE, future1} ==
+            finished
+        )
         assert {CANCELLED_FUTURE, future2} == pending
 
     def test_first_exception_one_already_failed(self):
@@ -750,10 +738,6 @@
         results = [None] * 10
         threads = [Thread(target=self._test_thread_safety, args=(i, results))
                    for i in range(len(results))]
-<<<<<<< HEAD
-=======
-
->>>>>>> 763e8ecc
         for t in threads:
             t.start()
         for t in threads:
@@ -898,13 +882,9 @@
     @pytest.mark.skipif(sys.maxsize < 2 ** 32,
                         reason="Test requires a 64 bit version of Python")
     @pytest.mark.skipif(
-<<<<<<< HEAD
-            sys.version_info < (3, 8),
-            reason="Python version does not support pickling objects of size > 2 ** 31GB")
-=======
         sys.version_info < (3, 8),
-        reason="Python version does not support pickling objects of size > 2 ** 31GB")
->>>>>>> 763e8ecc
+        reason="Python version does not support pickling objects of size > 2 ** 31GB"
+    )
     def test_no_failure_on_large_data_send(self):
         data = b'\x00' * int(2.2e9)
         self.executor.submit(id, data).result()
@@ -913,13 +893,9 @@
     @pytest.mark.skipif(sys.maxsize < 2 ** 32,
                         reason="Test requires a 64 bit version of Python")
     @pytest.mark.skipif(
-<<<<<<< HEAD
-            sys.version_info >= (3, 8),
-            reason="Python version supports pickling objects of size > 2 ** 31GB")
-=======
         sys.version_info >= (3, 8),
-        reason="Python version supports pickling objects of size > 2 ** 31GB")
->>>>>>> 763e8ecc
+        reason="Python version supports pickling objects of size > 2 ** 31GB"
+    )
     def test_expected_failure_on_large_data_send(self):
         data = b'\x00' * int(2.2e9)
         with pytest.raises(RuntimeError):
@@ -992,12 +968,9 @@
 
         # Total run time should be 3s which is way over the 1s cooldown
         # period between two consecutive memory checks in the worker.
-<<<<<<< HEAD
-        futures = [executor.submit(_create_cyclic_reference)
-                   for _ in range(300)]
-=======
-        futures = [executor.submit(_create_cyclic_reference) for _ in range(300)]
->>>>>>> 763e8ecc
+        futures = [
+            executor.submit(_create_cyclic_reference) for _ in range(300)
+        ]
 
         executor.shutdown(wait=True)
 
