--- conflicted
+++ resolved
@@ -456,13 +456,7 @@
         import subprocess
         try:
             out = subprocess.check_output(
-<<<<<<< HEAD
                 f"lsof -a -Fftn -p {pid} -d ^txt,^cwd,^rtd".split(), text=True)
-=======
-                f"lsof -a -Fftn -p {pid} -d ^txt,^cwd,^rtd".split(),
-                text=True,
-            )
->>>>>>> 64e08860
             lines = out.splitlines()[1:]
         except (FileNotFoundError, OSError):
             print("lsof does not exist on this platform. Skip open files"
@@ -600,11 +594,7 @@
             if run_file:
                 fid, filename = mkstemp(suffix="_joblib.py")
                 os.close(fid)
-<<<<<<< HEAD
-                with open(filename, 'w') as f:
-=======
                 with open(filename, mode='w') as f:
->>>>>>> 64e08860
                     f.write(code)
                 cmd += [filename]
             else:
@@ -628,11 +618,7 @@
         fid, filename = mkstemp(suffix="_joblib.py")
         os.close(fid)
         try:
-<<<<<<< HEAD
-            with open(filename, 'w') as f:
-=======
             with open(filename, mode='w') as f:
->>>>>>> 64e08860
                 f.write(code)
             stdout, stderr = check_subprocess_call([sys.executable, filename],
                                                    timeout=10)
@@ -673,11 +659,7 @@
         try:
             fid, filename = mkstemp(suffix="_joblib.py")
             os.close(fid)
-<<<<<<< HEAD
-            with open(filename, 'w') as f:
-=======
             with open(filename, mode='w') as f:
->>>>>>> 64e08860
                 f.write(code)
             check_subprocess_call([sys.executable, filename],
                                   stdout_regex='ok', timeout=10)
