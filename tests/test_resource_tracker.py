--- conflicted
+++ resolved
@@ -120,13 +120,8 @@
         p = subprocess.Popen([sys.executable, '-c', cmd],
                              stderr=subprocess.PIPE,
                              stdout=subprocess.PIPE,
-<<<<<<< HEAD
-                             text=True,
-                             env=env)
-=======
                              env=env,
                              text=True)
->>>>>>> 64e08860
         name1 = p.stdout.readline().rstrip()
         name2 = p.stdout.readline().rstrip()
 
