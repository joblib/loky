"""Tests for the ResourceTracker class"""
import errno
import gc
import os
import pytest
import re
import signal
import subprocess
import sys
import time
import warnings
import weakref

from loky import ProcessPoolExecutor
import loky.backend.resource_tracker as resource_tracker
from loky.backend.context import get_context

from .utils import resource_unlink, create_resource, resource_exists


def _resource_unlink(name, rtype):
    resource_tracker._CLEANUP_FUNCS[rtype](name)


def get_rtracker_pid():
    resource_tracker.ensure_running()
    return resource_tracker._resource_tracker._pid


class TestResourceTracker:

    @pytest.mark.parametrize("rtype", ["file", "folder", "semlock"])
    def test_resource_utils(self, rtype):
        # Check that the resouce utils work as expected in the main process
        if sys.platform == "win32" and rtype == "semlock":
            pytest.skip("no semlock on windows")
        name = create_resource(rtype)
        assert resource_exists(name, rtype)
        resource_unlink(name, rtype)
        assert not resource_exists(name, rtype)

    def test_child_retrieves_resource_tracker(self):
        parent_rtracker_pid = get_rtracker_pid()
        executor = ProcessPoolExecutor(max_workers=2)
        child_rtracker_pid = executor.submit(get_rtracker_pid).result()

        # First simple pid retrieval check (see #200)
        assert child_rtracker_pid == parent_rtracker_pid

        # Register a resource in the parent process, and un-register it in the
        # child process. If the two processes do not share the same
        # resource_tracker, a cache KeyError should be printed in stderr.
        import subprocess
        cmd = '''if 1:
        import os, sys

        from loky import ProcessPoolExecutor
        from loky.backend import resource_tracker
        from tempfile import NamedTemporaryFile


        tmpfile = NamedTemporaryFile(delete=False)
        tmpfile.close()
        filename = tmpfile.name
        resource_tracker.VERBOSE = True

        resource_tracker.register(filename, "file")

        def maybe_unlink(name, rtype):
            # resource_tracker.maybe_unlink is actually a bound method of the
            # ResourceTracker. We need a custom wrapper to avoid object
            # serialization.
            from loky.backend import resource_tracker
            resource_tracker.maybe_unlink(name, rtype)

        print(filename)
        e = ProcessPoolExecutor(1)
        e.submit(maybe_unlink, filename, "file").result()
        e.shutdown()
        '''
        try:
            p = subprocess.Popen(
                [sys.executable, '-E', '-c', cmd],
                stderr=subprocess.PIPE,
                stdout=subprocess.PIPE,
                text=True)
            p.wait()

            filename = p.stdout.readline().strip()
            err = p.stderr.read()
            p.stderr.close()
            p.stdout.close()

            pattern = f"decremented refcount of file {filename}"
            assert pattern in err
            assert "leaked" not in err

            pattern = f"KeyError: '{filename}'"
            assert pattern not in err

        finally:
            executor.shutdown()

    # The following four tests are inspired from cpython _test_multiprocessing
    @pytest.mark.parametrize("rtype", ["file", "folder", "semlock"])
    def test_resource_tracker(self, rtype):
        #
        # Check that killing process does not leak named resources
        #
        if (sys.platform == "win32") and rtype == "semlock":
            pytest.skip("no semlock on windows")

        import subprocess
        cmd = f'''if 1:
            import time, os, tempfile, sys
            from loky.backend import resource_tracker
            from utils import create_resource

            for _ in range(2):
                rname = create_resource("{rtype}")
                resource_tracker.register(rname, "{rtype}")
                # give the resource_tracker time to register the new resource
                time.sleep(0.5)
                sys.stdout.write(f"{{rname}}\\n")
                sys.stdout.flush()
            time.sleep(10)
        '''
        env = {**os.environ, 'PYTHONPATH': os.path.dirname(__file__)}
        p = subprocess.Popen([sys.executable, '-c', cmd],
                             stderr=subprocess.PIPE,
                             stdout=subprocess.PIPE,
                             text=True,
                             env=env)
        name1 = p.stdout.readline().rstrip()
        name2 = p.stdout.readline().rstrip()

        # subprocess holding a reference to lock1 is still alive, so this call
        # should succeed
        _resource_unlink(name1, rtype)
        p.terminate()
        p.wait()

        # wait for the resource_tracker to cleanup the leaked resources
        time.sleep(2.0)

        with pytest.raises(OSError) as ctx:
            _resource_unlink(name2, rtype)
        # docs say it should be ENOENT, but OSX seems to give EINVAL
        assert ctx.value.errno in (errno.ENOENT, errno.EINVAL)

        err = p.stderr.read()
        p.stderr.close()
        p.stdout.close()

        expected = f'resource_tracker: There appear to be 2 leaked {rtype}'
        assert re.search(expected, err) is not None

        # resource 1 is still registered, but was destroyed externally: the
        # tracker is expected to complain.
        if sys.platform == "win32":
            errno_map = {'file': 2, 'folder': 3}
            expected = (
                f"resource_tracker: {re.escape(name1)}: "
                f"(WindowsError\\(({errno_map[rtype]})|FileNotFoundError)"
            )
        else:
<<<<<<< HEAD
            expected = (f"resource_tracker: {re.escape(name1)}: "
                        f"(OSError\\({errno.ENOENT}|FileNotFoundError)")
=======
            expected = (
                f"resource_tracker: {re.escape(name1)}: "
                f"(OSError\\({errno.ENOENT}|FileNotFoundError)"
            )
>>>>>>> 48de4af3
        assert re.search(expected, err) is not None

    @pytest.mark.parametrize("rtype", ["file", "folder", "semlock"])
    def test_resource_tracker_refcounting(self, rtype):
        if sys.platform == "win32" and rtype == "semlock":
            pytest.skip("no semlock on windows")

        cmd = f'''if 1:
        import os
        import tempfile
        import time
        from loky.backend import resource_tracker
        from utils import resource_unlink, create_resource, resource_exists

        resource_tracker.VERBOSE = True

        try:
            name = create_resource("{rtype}")
            assert resource_exists(name, "{rtype}")

            from loky.backend.resource_tracker import _resource_tracker
            _resource_tracker.register(name, "{rtype}")
            _resource_tracker.register(name, "{rtype}")

            # Forget all information about the resource, but do not try to
            # remove it
            _resource_tracker.unregister(name, "{rtype}")
            time.sleep(1)
            assert resource_exists(name, "{rtype}")

            _resource_tracker.register(name, "{rtype}")
            _resource_tracker.register(name, "{rtype}")
            _resource_tracker.maybe_unlink(name, "{rtype}")
            time.sleep(1)
            assert resource_exists(name, "{rtype}")

            _resource_tracker.maybe_unlink(name, "{rtype}")
            for _ in range(100):
                if not resource_exists(name, "{rtype}"):
                    break
                time.sleep(.1)
            else:
                raise AssertionError(f"{{name}} was not unlinked in time")
        finally:
            try:
                if resource_exists(name, "{rtype}"):
                    resource_unlink(name, "{rtype}")
            except NameError:
                # "name" is not defined because create_resource has failed
                pass
        '''

        env = {**os.environ, 'PYTHONPATH': os.path.dirname(__file__)}
        p = subprocess.Popen(
            [sys.executable, '-c', cmd],
            stderr=subprocess.PIPE,
            stdout=subprocess.PIPE,
            env=env
        )
        p.wait()
        _, err = p.communicate()
        assert p.returncode == 0, err

    def check_resource_tracker_death(self, signum, should_die):
        # bpo-31310: if the semaphore tracker process has died, it should
        # be restarted implicitly.
        from loky.backend.resource_tracker import _resource_tracker
        pid = _resource_tracker._pid
        if pid is not None:
            os.kill(pid, signal.SIGKILL)
            os.waitpid(pid, 0)
        with warnings.catch_warnings():
            warnings.simplefilter("ignore")
            _resource_tracker.ensure_running()
            # in python < 3.3 , the race condition described in bpo-33613 still
            # exists, as this fix requires signal.pthread_sigmask
            time.sleep(1.0)
        pid = _resource_tracker._pid

        os.kill(pid, signum)
        time.sleep(1.0)  # give it time to die

        ctx = get_context("loky")
        with warnings.catch_warnings(record=True) as all_warn:
            warnings.simplefilter("always")

            # remove unrelated MacOS warning messages first
            warnings.filterwarnings(
                "ignore", message='semaphore are broken on OSX')

            sem = ctx.Semaphore()
            sem.acquire()
            sem.release()
            wr = weakref.ref(sem)
            # ensure `sem` gets collected, which triggers communication with
            # the resource_tracker
            del sem
            gc.collect()
            assert wr() is None
            if should_die:
                assert len(all_warn) == 1
                the_warn = all_warn[0]
                assert issubclass(the_warn.category, UserWarning)
                assert "resource_tracker: process died" in str(
                    the_warn.message)
            else:
                assert len(all_warn) == 0

    @pytest.mark.skipif(sys.platform == "win32",
                        reason="Limited signal support on Windows")
    def test_resource_tracker_sigint(self):
        # Catchable signal (ignored by resource tracker)
        self.check_resource_tracker_death(signal.SIGINT, False)

    @pytest.mark.skipif(sys.platform == "win32",
                        reason="Limited signal support on Windows")
    def test_resource_tracker_sigterm(self):
        # Catchable signal (ignored by resource tracker)
        self.check_resource_tracker_death(signal.SIGTERM, False)

    @pytest.mark.skipif(sys.platform == "win32",
                        reason="Limited signal support on Windows")
    def test_resource_tracker_sigkill(self):
        # Uncatchable signal.
        self.check_resource_tracker_death(signal.SIGKILL, True)

    @pytest.mark.skipif(sys.version_info < (3, 8),
                        reason="SharedMemory introduced in Python 3.8")
    def test_loky_process_inherit_multiprocessing_resource_tracker(self):
        cmd = '''if 1:
        from loky import get_reusable_executor
        from multiprocessing.shared_memory import SharedMemory
        from multiprocessing.resource_tracker import (
            _resource_tracker as mp_resource_tracker
        )

        def mp_rtracker_getattrs():
            from multiprocessing.resource_tracker import (
                _resource_tracker as mp_resource_tracker
            )
            return mp_resource_tracker._fd, mp_resource_tracker._pid


        if __name__ == '__main__':
            executor = get_reusable_executor(max_workers=1)
            # warm up
            f = executor.submit(id, 1).result()

            # loky forces the creation of the resource tracker at process
            # creation so that loky processes can inherit its file descriptor.
            fd, pid = executor.submit(mp_rtracker_getattrs).result()
            assert fd == mp_resource_tracker._fd
            assert pid == mp_resource_tracker._pid

            # non-regression test for #242: unlinking in a loky process a
            # shared_memory segment tracked by multiprocessing and created its
            # parent should not generate warnings.
            shm = SharedMemory(create=True, size=10)
            f = executor.submit(shm.unlink).result()

        '''
        p = subprocess.Popen([sys.executable, '-c', cmd],
                             stderr=subprocess.PIPE,
                             stdout=subprocess.PIPE)
        out, err = p.communicate()
        assert out.decode() == ""
        assert err.decode() == ""<|MERGE_RESOLUTION|>--- conflicted
+++ resolved
@@ -164,15 +164,10 @@
                 f"(WindowsError\\(({errno_map[rtype]})|FileNotFoundError)"
             )
         else:
-<<<<<<< HEAD
-            expected = (f"resource_tracker: {re.escape(name1)}: "
-                        f"(OSError\\({errno.ENOENT}|FileNotFoundError)")
-=======
             expected = (
                 f"resource_tracker: {re.escape(name1)}: "
                 f"(OSError\\({errno.ENOENT}|FileNotFoundError)"
             )
->>>>>>> 48de4af3
         assert re.search(expected, err) is not None
 
     @pytest.mark.parametrize("rtype", ["file", "folder", "semlock"])
