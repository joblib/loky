--- conflicted
+++ resolved
@@ -11,11 +11,7 @@
      pytest-timeout
      psutil
      coverage
-<<<<<<< HEAD
-     viztracer ; python_version >= '3.8' and python_version < '3.10'
-=======
      viztracer ; python_version >= '3.8' and python_version <= '3.10'
->>>>>>> a1844095
      numpy ; implementation_name == 'cpython'
 whitelist_externals=
      bash
