import os
import re
import shutil
from setuptools import setup, find_packages
from distutils.command.clean import clean as Clean

packages = find_packages(exclude=['tests', 'tests._openmp', 'benchmark'])


# Function to parse __version__ in `loky`
def find_version():
    here = os.path.abspath(os.path.dirname(__file__))
    with open(os.path.join(here, 'loky', '__init__.py'), 'r') as fp:
        version_file = fp.read()
    version_match = re.search(r"^__version__ = ['\"]([^'\"]*)['\"]",
                              version_file, re.M)
    if version_match:
        return version_match.group(1)
    raise RuntimeError("Unable to find version string.")


# Custom clean command to remove build artifacts
class CleanCommand(Clean):
    description = "Remove build artifacts from the source tree"

    def run(self):
        Clean.run(self)
        # Remove c files if we are not within a sdist package
        cwd = os.path.abspath(os.path.dirname(__file__))
        remove_c_files = not os.path.exists(os.path.join(cwd, 'PKG-INFO'))
        if remove_c_files:
            print('Will remove generated .c files')
        if os.path.exists('build'):
            shutil.rmtree('build')
        for dirpath, dirnames, filenames in os.walk('.'):
            for filename in filenames:
                if any(filename.endswith(suffix) for suffix in
                       (".so", ".pyd", ".dll", ".pyc")):
                    os.unlink(os.path.join(dirpath, filename))
                    continue
                extension = os.path.splitext(filename)[1]
                if remove_c_files and extension in ['.c', '.cpp']:
                    pyx_file = str.replace(filename, extension, '.pyx')
                    if os.path.exists(os.path.join(dirpath, pyx_file)):
                        os.unlink(os.path.join(dirpath, filename))
            for dirname in dirnames:
                if dirname == '__pycache__':
                    shutil.rmtree(os.path.join(dirpath, dirname))


cmdclass = {'clean': CleanCommand}

setup(
    name='loky',
    version=find_version(),
    description=("A robust implementation of "
                 "concurrent.futures.ProcessPoolExecutor"),
    long_description=open('README.md', 'rb').read().decode('utf-8'),
    long_description_content_type='text/markdown',
    url='https://github.com/joblib/loky/',
    author='Thomas Moreau',
    author_email='thomas.moreau.2010@gmail.com',
    packages=packages,
    zip_safe=False,
    license='BSD',
    classifiers=[
        'Development Status :: 5 - Production/Stable',
        'Environment :: Console',
        'Intended Audience :: Developers',
        'Intended Audience :: Science/Research',
        'License :: OSI Approved :: BSD License',
        'Operating System :: OS Independent',
        'Programming Language :: Python :: 3',
        'Programming Language :: Python :: 3.7',
        'Programming Language :: Python :: 3.8',
        'Programming Language :: Python :: 3.9',
<<<<<<< HEAD
=======
        'Programming Language :: Python :: 3.10',
>>>>>>> a1844095
        'Topic :: Scientific/Engineering',
        'Topic :: Utilities',
        'Topic :: Software Development :: Libraries',
    ],
    cmdclass=cmdclass,
    platforms='any',
    python_requires='>=3.7',
    install_requires=['cloudpickle'],
    tests_require=['pytest', 'psutil'],
)<|MERGE_RESOLUTION|>--- conflicted
+++ resolved
@@ -74,10 +74,7 @@
         'Programming Language :: Python :: 3.7',
         'Programming Language :: Python :: 3.8',
         'Programming Language :: Python :: 3.9',
-<<<<<<< HEAD
-=======
         'Programming Language :: Python :: 3.10',
->>>>>>> a1844095
         'Topic :: Scientific/Engineering',
         'Topic :: Utilities',
         'Topic :: Software Development :: Libraries',
