--- conflicted
+++ resolved
@@ -1,10 +1,8 @@
 ### 3.5.0 - in development
 
-<<<<<<< HEAD
-- Drop support for python3.7. (#409)
-=======
+- Drop support for Python 3.7 and Python 3.8. (#409)
+
 - Drop support for PyPy. (#427)
->>>>>>> c274488f
 
 ### 3.4.1 - 2023-06-29
 
