r"""The :mod:`loky` module manages a pool of worker that can be re-used across
time. It provides a robust and dynamic implementation of the
:class:`ProcessPoolExecutor` and a function :func:`get_reusable_executor` which
hide the pool management under the hood.
"""
from concurrent.futures import (
    ALL_COMPLETED,
    FIRST_COMPLETED,
    FIRST_EXCEPTION,
    CancelledError,
    Executor,
    TimeoutError,
    as_completed,
    wait,
)

from ._base import Future
from .backend.context import cpu_count
from .backend.reduction import set_loky_pickler
from .reusable_executor import get_reusable_executor
from .cloudpickle_wrapper import wrap_non_picklable_objects
from .process_executor import BrokenProcessPool, ProcessPoolExecutor
from .process_executor import get_worker_rank


<<<<<<< HEAD
__all__ = ["get_reusable_executor", "cpu_count", "wait", "as_completed",
           "Future", "Executor", "ProcessPoolExecutor", "get_worker_rank",
           "BrokenProcessPool", "CancelledError", "TimeoutError",
           "FIRST_COMPLETED", "FIRST_EXCEPTION", "ALL_COMPLETED",
           "wrap_non_picklable_objects", "set_loky_pickler"]
=======
__all__ = [
    "get_reusable_executor",
    "cpu_count",
    "wait",
    "as_completed",
    "Future",
    "Executor",
    "ProcessPoolExecutor",
    "BrokenProcessPool",
    "CancelledError",
    "TimeoutError",
    "FIRST_COMPLETED",
    "FIRST_EXCEPTION",
    "ALL_COMPLETED",
    "wrap_non_picklable_objects",
    "set_loky_pickler",
]
>>>>>>> 2c21e44d


__version__ = "3.5.0.dev0"<|MERGE_RESOLUTION|>--- conflicted
+++ resolved
@@ -23,13 +23,6 @@
 from .process_executor import get_worker_rank
 
 
-<<<<<<< HEAD
-__all__ = ["get_reusable_executor", "cpu_count", "wait", "as_completed",
-           "Future", "Executor", "ProcessPoolExecutor", "get_worker_rank",
-           "BrokenProcessPool", "CancelledError", "TimeoutError",
-           "FIRST_COMPLETED", "FIRST_EXCEPTION", "ALL_COMPLETED",
-           "wrap_non_picklable_objects", "set_loky_pickler"]
-=======
 __all__ = [
     "get_reusable_executor",
     "cpu_count",
@@ -45,9 +38,9 @@
     "FIRST_EXCEPTION",
     "ALL_COMPLETED",
     "wrap_non_picklable_objects",
+    "get_worker_rank",
     "set_loky_pickler",
 ]
->>>>>>> 2c21e44d
 
 
 __version__ = "3.5.0.dev0"