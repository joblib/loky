r"""The :mod:`loky` module manages a pool of worker that can be re-used across time.
It provides a robust and dynamic implementation os the
:class:`ProcessPoolExecutor` and a function :func:`get_reusable_executor` which
hide the pool management under the hood.
"""
from concurrent.futures import (
    ALL_COMPLETED,
    FIRST_COMPLETED,
    FIRST_EXCEPTION,
    CancelledError,
    Executor,
    TimeoutError,
    as_completed,
    wait,
)

from ._base import Future
from .backend.context import cpu_count
from .backend.reduction import set_loky_pickler
from .reusable_executor import get_reusable_executor
from .cloudpickle_wrapper import wrap_non_picklable_objects
from .process_executor import BrokenProcessPool, ProcessPoolExecutor
from .worker_id import get_worker_id


<<<<<<< HEAD
__all__ = ["get_reusable_executor", "cpu_count", "wait", "as_completed",
           "Future", "Executor", "ProcessPoolExecutor",
           "BrokenProcessPool", "CancelledError", "TimeoutError",
           "FIRST_COMPLETED", "FIRST_EXCEPTION", "ALL_COMPLETED",
           "wrap_non_picklable_objects", "set_loky_pickler", "get_worker_id"]
=======
__all__ = [
    "get_reusable_executor",
    "cpu_count",
    "wait",
    "as_completed",
    "Future",
    "Executor",
    "ProcessPoolExecutor",
    "BrokenProcessPool",
    "CancelledError",
    "TimeoutError",
    "FIRST_COMPLETED",
    "FIRST_EXCEPTION",
    "ALL_COMPLETED",
    "wrap_non_picklable_objects",
    "set_loky_pickler",
]
>>>>>>> 2c21e44d


__version__ = "3.5.0.dev0"<|MERGE_RESOLUTION|>--- conflicted
+++ resolved
@@ -23,13 +23,6 @@
 from .worker_id import get_worker_id
 
 
-<<<<<<< HEAD
-__all__ = ["get_reusable_executor", "cpu_count", "wait", "as_completed",
-           "Future", "Executor", "ProcessPoolExecutor",
-           "BrokenProcessPool", "CancelledError", "TimeoutError",
-           "FIRST_COMPLETED", "FIRST_EXCEPTION", "ALL_COMPLETED",
-           "wrap_non_picklable_objects", "set_loky_pickler", "get_worker_id"]
-=======
 __all__ = [
     "get_reusable_executor",
     "cpu_count",
@@ -45,9 +38,9 @@
     "FIRST_EXCEPTION",
     "ALL_COMPLETED",
     "wrap_non_picklable_objects",
+    "get_worker_id",
     "set_loky_pickler",
 ]
->>>>>>> 2c21e44d
 
 
 __version__ = "3.5.0.dev0"