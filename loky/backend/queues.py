--- conflicted
+++ resolved
@@ -13,15 +13,8 @@
 import weakref
 import threading
 from multiprocessing import util
-<<<<<<< HEAD
 from multiprocessing.queues import (Full, _sentinel, Queue as mp_Queue,
                                     SimpleQueue as mp_SimpleQueue)
-=======
-from multiprocessing.queues import Full
-from multiprocessing.queues import _sentinel
-from multiprocessing.queues import Queue as mp_Queue
-from multiprocessing.queues import SimpleQueue as mp_SimpleQueue
->>>>>>> d5928468
 from multiprocessing.context import assert_spawning
 
 from .reduction import dumps
