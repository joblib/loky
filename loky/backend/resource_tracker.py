###############################################################################
# Server process to keep track of unlinked resources, like folders and
# semaphores and clean them.
#
# author: Thomas Moreau
#
# Adapted from multiprocessing/resource_tracker.py
#  * add some VERBOSE logging,
#  * add support to track folders,
#  * add Windows support,
#  * refcounting scheme to avoid unlinking resources still in use.
#
# On Unix we run a server process which keeps track of unlinked
# resources. The server ignores SIGINT and SIGTERM and reads from a
# pipe. The resource_tracker implements a reference counting scheme: each time
# a Python process anticipates the shared usage of a resource by another
# process, it signals the resource_tracker of this shared usage, and in return,
# the resource_tracker increments the resource's reference count by 1.
# Similarly, when access to a resource is closed by a Python process, the
# process notifies the resource_tracker by asking it to decrement the
# resource's reference count by 1.  When the reference count drops to 0, the
# resource_tracker attempts to clean up the underlying resource.

# Finally, every other process connected to the resource tracker has a copy of
# the writable end of the pipe used to communicate with it, so the resource
# tracker gets EOF when all other processes have exited. Then the
# resource_tracker process unlinks any remaining leaked resources (with
# reference count above 0)

# For semaphores, this is important because the system only supports a limited
# number of named semaphores, and they will not be automatically removed till
# the next reboot.  Without this resource tracker process, "killall python"
# would probably leave unlinked semaphores.

# Note that this behavior differs from CPython's resource_tracker, which only
# implements list of shared resources, and not a proper refcounting scheme.
# Also, CPython's resource tracker will only attempt to cleanup those shared
# resources once all processes connected to the resource tracker have exited.


import os
import shutil
import sys
import signal
import warnings
<<<<<<< HEAD
import threading
from multiprocessing import util
from _multiprocessing import sem_unlink
=======
from _multiprocessing import sem_unlink
from multiprocessing import util
from multiprocessing.resource_tracker import (
    ResourceTracker as _ResourceTracker,
)
>>>>>>> 31b88f10

from . import spawn

if sys.platform == "win32":
    import _winapi
    import msvcrt
    from .spawn import duplicate
    from .spawn import duplicate_in_child_process


__all__ = ["ensure_running", "register", "unregister"]

_HAVE_SIGMASK = hasattr(signal, "pthread_sigmask")
_IGNORED_SIGNALS = (signal.SIGINT, signal.SIGTERM)

_CLEANUP_FUNCS = {"folder": shutil.rmtree, "file": os.unlink}

if os.name == "posix":
    _CLEANUP_FUNCS["semlock"] = sem_unlink


VERBOSE = False


class ResourceTracker(_ResourceTracker):
    """Resource tracker with refcounting scheme.

    This class is an extension of the multiprocessing ResourceTracker class
    which implements a reference counting scheme to avoid unlinking shared
    resources still in use in other processes.

    This feature is notably used by `joblib.Parallel` to share temporary
    folders and memory mapped files between the main process and the worker
    processes.

    The actual implementation of the refcounting scheme is in the main
    function, which is run in a dedicated process.
    """

    def maybe_unlink(self, name, rtype):
        """Decrement the refcount of a resource, and delete it if it hits 0"""
        self.ensure_running()
        self._send("MAYBE_UNLINK", name, rtype)

    def ensure_running(self):
        """Make sure that resource tracker process is running.

        This can be run from any process.  Usually a child process will use
        the resource created by its parent."""
        with self._lock:
            if self._fd is not None:
                # resource tracker was launched before, is it still running?
                if self._check_alive():
                    # => still alive
                    return
                # => dead, launch it again
                os.close(self._fd)
                if os.name == "posix":
                    try:
                        # At this point, the resource_tracker process has been
                        # killed or crashed. Let's remove the process entry
                        # from the process table to avoid zombie processes.
                        os.waitpid(self._pid, 0)
                    except OSError:
                        # The process was terminated or is a child from an
                        # ancestor of the current process.
                        pass
                self._fd = None
                self._pid = None

                warnings.warn(
                    "resource_tracker: process died unexpectedly, "
                    "relaunching.  Some folders/sempahores might "
                    "leak."
                )

            if sys.platform == "win32":
                r, whandle = _winapi.CreatePipe(None, 0)
                w = msvcrt.open_osfhandle(whandle, 0)
                fds_to_pass = [r]
            else:
                r, w = os.pipe()
                fds_to_pass = [r]
                try:
                    fds_to_pass.append(sys.stderr.fileno())
                except Exception:
                    pass

            try:
                # process will out live us, so no need to wait on pid
                cmd = spawn.get_command_line(
                    main_prog=main,
                    pipe_handle=r,
                    parent_pid=os.getpid(),
                    verbose=int(VERBOSE),
                )
                util.debug(f"launching resource tracker: {cmd}")
                # bpo-33613: Register a signal mask that will block the
                # signals.  This signal mask will be inherited by the child
                # that is going to be spawned and will protect the child from a
                # race condition that can make the child die before it
                # registers signal handlers for SIGINT and SIGTERM. The mask is
                # unregistered after spawning the child.
                try:
                    if _HAVE_SIGMASK:
                        signal.pthread_sigmask(
                            signal.SIG_BLOCK, _IGNORED_SIGNALS
                        )
                    pid = spawnv_passfds(cmd, fds_to_pass)
                finally:
                    if _HAVE_SIGMASK:
                        signal.pthread_sigmask(
                            signal.SIG_UNBLOCK, _IGNORED_SIGNALS
                        )
            except BaseException:
                os.close(w)
                raise
            else:
                self._fd = w
                self._pid = pid
            finally:
                if sys.platform != "win32":
                    os.close(r)


_resource_tracker = ResourceTracker()
ensure_running = _resource_tracker.ensure_running
register = _resource_tracker.register
maybe_unlink = _resource_tracker.maybe_unlink
unregister = _resource_tracker.unregister
getfd = _resource_tracker.getfd


def main(pipe_handle, parent_pid, verbose=0):
    """Run resource tracker."""
    # Make sure the arguments have the right type as they are
    # passed as strings through the command line.
    pipe_handle, parent_pid = int(pipe_handle), int(parent_pid)
    verbose = int(verbose)
    if sys.platform == "win32":
        handle, parent_sentinel = duplicate_in_child_process(
            pipe_handle, parent_pid
        )
        fd = msvcrt.open_osfhandle(handle, os.O_RDONLY)
    else:
        fd = pipe_handle

    # protect the process from ^C and "killall python" etc
    if verbose:
        util.log_to_stderr(level=util.DEBUG)

    signal.signal(signal.SIGINT, signal.SIG_IGN)
    signal.signal(signal.SIGTERM, signal.SIG_IGN)

    if _HAVE_SIGMASK:
        signal.pthread_sigmask(signal.SIG_UNBLOCK, _IGNORED_SIGNALS)

    for f in (sys.stdin, sys.stdout):
        try:
            f.close()
        except Exception:
            pass

    if verbose:
        util.debug("Main resource tracker is running")

    registry = {rtype: {} for rtype in _CLEANUP_FUNCS.keys()}
    try:
        # keep track of registered/unregistered resources
        with open(fd, "rb", closefd=True) as f:
            while True:
                line = f.readline()
                if line == b"":  # EOF
                    break
                try:
                    splitted = line.strip().decode("ascii").split(":")
                    # name can potentially contain separator symbols (for
                    # instance folders on Windows)
                    cmd, name, rtype = (
                        splitted[0],
                        ":".join(splitted[1:-1]),
                        splitted[-1],
                    )

                    if cmd == "PROBE":
                        continue

                    if rtype not in _CLEANUP_FUNCS:
                        raise ValueError(
                            f"Cannot register {name} for automatic cleanup: "
                            f"unknown resource type ({rtype}). Resource type "
                            "should be one of the following: "
                            f"{list(_CLEANUP_FUNCS.keys())}"
                        )

                    if cmd == "REGISTER":
                        if name not in registry[rtype]:
                            registry[rtype][name] = 1
                        else:
                            registry[rtype][name] += 1

                        if verbose:
                            util.debug(
                                "[ResourceTracker] incremented refcount of "
                                f"{rtype} {name} "
                                f"(current {registry[rtype][name]})"
                            )
                    elif cmd == "UNREGISTER":
                        del registry[rtype][name]
                        if verbose:
                            util.debug(
                                f"[ResourceTracker] unregister {name} {rtype}:"
                                f" registry({len(registry)})"
                            )
                    elif cmd == "MAYBE_UNLINK":
                        registry[rtype][name] -= 1
                        if verbose:
                            util.debug(
                                "[ResourceTracker] decremented refcount of "
                                f"{rtype} {name} "
                                f"(current {registry[rtype][name]})"
                            )

                        if registry[rtype][name] == 0:
                            del registry[rtype][name]
                            try:
                                if verbose:
                                    util.debug(
                                        f"[ResourceTracker] unlink {name}"
                                    )
                                _CLEANUP_FUNCS[rtype](name)
                            except Exception as e:
                                warnings.warn(
                                    f"resource_tracker: {name}: {e!r}"
                                )

                    else:
                        raise RuntimeError(f"unrecognized command {cmd!r}")
                except BaseException:
                    try:
                        sys.excepthook(*sys.exc_info())
                    except BaseException:
                        pass
    finally:
        # all processes have terminated; cleanup any remaining resources
        def _unlink_resources(rtype_registry, rtype):
            if rtype_registry:
                try:
                    warnings.warn(
                        "resource_tracker: There appear to be "
                        f"{len(rtype_registry)} leaked {rtype} objects to "
                        "clean up at shutdown"
                    )
                except Exception:
                    pass
            for name in rtype_registry:
                # For some reason the process which created and registered this
                # resource has failed to unregister it. Presumably it has
                # died.  We therefore clean it up.
                try:
                    _CLEANUP_FUNCS[rtype](name)
                    if verbose:
                        util.debug(f"[ResourceTracker] unlink {name}")
                except Exception as e:
                    warnings.warn(f"resource_tracker: {name}: {e!r}")

        for rtype, rtype_registry in registry.items():
            if rtype == "folder":
                continue
            else:
                _unlink_resources(rtype_registry, rtype)

        # The default cleanup routine for folders deletes everything inside
        # those folders recursively, which can include other resources tracked
        # by the resource tracker). To limit the risk of the resource tracker
        # attempting to delete twice a resource (once as part of a tracked
        # folder, and once as a resource), we delete the folders after all
        # other resource types.
        if "folder" in registry:
            _unlink_resources(registry["folder"], "folder")

    if verbose:
        util.debug("resource tracker shut down")


<<<<<<< HEAD
#
# Start a program with only specified fds kept open
#


def spawnv_passfds(cmd, passfds):
    """Spawn the resource tracker in a platform specific way.

    For posix platforms, make the passfds inheritable and use fork_exec.

    For windows platforms, passfds is only used to clean up the handles in
    case of failure, the inheritance of the handles will be taken care in the
    child process through _winapi.OpenProcess.
    """
    passfds = sorted(passfds)
    if sys.platform != "win32":
        from .fork_exec import fork_exec

        return fork_exec(cmd, passfds)
    else:
        exe = cmd[0]
        cmd = " ".join(f'"{x}"' for x in cmd)
=======
def spawnv_passfds(path, args, passfds):
    if sys.platform != "win32":
        args = [arg.encode("utf-8") for arg in args]
        path = path.encode("utf-8")
        return util.spawnv_passfds(path, args, passfds)
    else:
        passfds = sorted(passfds)
        cmd = " ".join(f'"{x}"' for x in args)
>>>>>>> 31b88f10
        try:
            _, ht, pid, _ = _winapi.CreateProcess(
                exe, cmd, None, None, False, 0, None, None, None
            )
            _winapi.CloseHandle(ht)
            return pid
        except BaseException:
            _winapi.CloseHandle(passfds[0])<|MERGE_RESOLUTION|>--- conflicted
+++ resolved
@@ -43,17 +43,11 @@
 import sys
 import signal
 import warnings
-<<<<<<< HEAD
-import threading
-from multiprocessing import util
-from _multiprocessing import sem_unlink
-=======
 from _multiprocessing import sem_unlink
 from multiprocessing import util
 from multiprocessing.resource_tracker import (
     ResourceTracker as _ResourceTracker,
 )
->>>>>>> 31b88f10
 
 from . import spawn
 
@@ -339,30 +333,6 @@
         util.debug("resource tracker shut down")
 
 
-<<<<<<< HEAD
-#
-# Start a program with only specified fds kept open
-#
-
-
-def spawnv_passfds(cmd, passfds):
-    """Spawn the resource tracker in a platform specific way.
-
-    For posix platforms, make the passfds inheritable and use fork_exec.
-
-    For windows platforms, passfds is only used to clean up the handles in
-    case of failure, the inheritance of the handles will be taken care in the
-    child process through _winapi.OpenProcess.
-    """
-    passfds = sorted(passfds)
-    if sys.platform != "win32":
-        from .fork_exec import fork_exec
-
-        return fork_exec(cmd, passfds)
-    else:
-        exe = cmd[0]
-        cmd = " ".join(f'"{x}"' for x in cmd)
-=======
 def spawnv_passfds(path, args, passfds):
     if sys.platform != "win32":
         args = [arg.encode("utf-8") for arg in args]
@@ -371,7 +341,6 @@
     else:
         passfds = sorted(passfds)
         cmd = " ".join(f'"{x}"' for x in args)
->>>>>>> 31b88f10
         try:
             _, ht, pid, _ = _winapi.CreateProcess(
                 exe, cmd, None, None, False, 0, None, None, None
