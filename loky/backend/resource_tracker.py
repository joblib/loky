--- conflicted
+++ resolved
@@ -128,7 +128,6 @@
                 os.close(r)
                 r = _r
 
-<<<<<<< HEAD
             try:
                 fds_to_pass.append(r)
                 # process will out live us, so no need to wait on pid
@@ -136,15 +135,6 @@
                     main_prog=main, fd=r, verbose=int(VERBOSE)
                 )
                 util.debug(f"launching resource tracker: {cmd}")
-=======
-            cmd = f"from {main.__module__} import main; main({r}, {VERBOSE})"
-            try:
-                fds_to_pass.append(r)
-                # process will out live us, so no need to wait on pid
-                exe = spawn.get_executable()
-                args = [exe, *util._args_from_interpreter_flags(), "-c", cmd]
-                util.debug(f"launching resource tracker: {args}")
->>>>>>> 06acf42d
                 # bpo-33613: Register a signal mask that will block the
                 # signals.  This signal mask will be inherited by the child
                 # that is going to be spawned and will protect the child from a
@@ -153,16 +143,10 @@
                 # unregistered after spawning the child.
                 try:
                     if _HAVE_SIGMASK:
-<<<<<<< HEAD
-                        signal.pthread_sigmask(signal.SIG_BLOCK,
-                                               _IGNORED_SIGNALS)
-                    pid = spawnv_passfds(cmd, fds_to_pass)
-=======
                         signal.pthread_sigmask(
                             signal.SIG_BLOCK, _IGNORED_SIGNALS
                         )
-                    pid = spawnv_passfds(exe, args, fds_to_pass)
->>>>>>> 06acf42d
+                    pid = spawnv_passfds(cmd, fds_to_pass)
                 finally:
                     if _HAVE_SIGMASK:
                         signal.pthread_sigmask(
@@ -223,16 +207,12 @@
 
 
 def main(fd, verbose=0):
-<<<<<<< HEAD
-    '''Run resource tracker.'''
+    """Run resource tracker."""
     # Mak sure the arguments have the right type as theyr are
     # passed as strings through the command line.
     fd = int(fd)
     verbose = int(verbose)
 
-=======
-    """Run resource tracker."""
->>>>>>> 06acf42d
     # protect the process from ^C and "killall python" etc
     if verbose:
         util.log_to_stderr(level=util.DEBUG)
@@ -377,12 +357,8 @@
 # Start a program with only specified fds kept open
 #
 
-<<<<<<< HEAD
+
 def spawnv_passfds(cmd, passfds):
-=======
-
-def spawnv_passfds(path, args, passfds):
->>>>>>> 06acf42d
     passfds = sorted(passfds)
     if sys.platform != "win32":
         errpipe_read, errpipe_write = os.pipe()
@@ -396,19 +372,12 @@
             os.close(errpipe_read)
             os.close(errpipe_write)
     else:
-<<<<<<< HEAD
         exe = cmd[0]
-        cmd = ' '.join(f'"{x}"' for x in cmd)
+        cmd = " ".join(f'"{x}"' for x in cmd)
         try:
             _, ht, pid, _ = _winapi.CreateProcess(
-                exe, cmd, None, None, True, 0, None, None, None)
-=======
-        cmd = " ".join(f'"{x}"' for x in args)
-        try:
-            _, ht, pid, _ = _winapi.CreateProcess(
-                path, cmd, None, None, True, 0, None, None, None
+                exe, cmd, None, None, True, 0, None, None, None
             )
->>>>>>> 06acf42d
             _winapi.CloseHandle(ht)
         except BaseException:
             pass
