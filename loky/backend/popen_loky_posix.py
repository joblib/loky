--- conflicted
+++ resolved
@@ -10,20 +10,13 @@
 from io import BytesIO
 from multiprocessing import util, process
 from multiprocessing.connection import wait
-<<<<<<< HEAD
 from multiprocessing.context import set_spawning_popen
 
-from . import reduction, spawn
-=======
-from multiprocessing.context import get_spawning_popen, set_spawning_popen
-
-from . import reduction, spawn
+from . import reduction, resource_tracker, spawn
 
 
-__all__ = []
->>>>>>> 12b909d9
+__all__ = ['Popen']
 
-from . import resource_tracker
 #
 # Wrapper for an fd used while launching a process
 #
@@ -32,91 +25,12 @@
     def __init__(self, fd):
         self.fd = reduction._mk_inheritable(fd)
 
-<<<<<<< HEAD
-if sys.platform != "win32":
-    from . import resource_tracker
-    #
-    # Wrapper for an fd used while launching a process
-    #
-
-    class _DupFd:
-        def __init__(self, fd):
-            self.fd = reduction._mk_inheritable(fd)
-
-        def detach(self):
-            return self.fd
-
-    #
-    # Start child process using subprocess.Popen
-    #
-
-    __all__.append('Popen')
-
-    class Popen:
-        method = 'loky'
-        DupFd = _DupFd
-
-        def __init__(self, process_obj):
-            sys.stdout.flush()
-            sys.stderr.flush()
-            self.returncode = None
-            self._fds = []
-            self._launch(process_obj)
-
-        def duplicate_for_child(self, fd):
-            self._fds.append(fd)
-            return reduction._mk_inheritable(fd)
-
-        def poll(self, flag=os.WNOHANG):
-            if self.returncode is None:
-                while True:
-                    try:
-                        pid, sts = os.waitpid(self.pid, flag)
-                    except OSError:
-                        # Child process not yet created. See #1731717
-                        # e.errno == errno.ECHILD == 10
-                        return None
-                    else:
-                        break
-                if pid == self.pid:
-                    if os.WIFSIGNALED(sts):
-                        self.returncode = -os.WTERMSIG(sts)
-                    else:
-                        assert os.WIFEXITED(sts)
-                        self.returncode = os.WEXITSTATUS(sts)
-            return self.returncode
-
-        def wait(self, timeout=None):
-            if self.returncode is None:
-                if timeout is not None:
-                    if not wait([self.sentinel], timeout):
-                        return None
-                # This shouldn't block if wait() returned successfully.
-                return self.poll(os.WNOHANG if timeout == 0.0 else 0)
-            return self.returncode
-
-        def terminate(self):
-            if self.returncode is None:
-                try:
-                    os.kill(self.pid, signal.SIGTERM)
-                except ProcessLookupError:
-                    pass
-                except OSError:
-                    if self.wait(timeout=0.1) is None:
-                        raise
-
-        def _launch(self, process_obj):
-            tracker_fd = resource_tracker._resource_tracker.getfd()
-=======
     def detach(self):
         return self.fd
 
 #
 # Start child process using subprocess.Popen
 #
-
-__all__.append('Popen')
->>>>>>> 12b909d9
 
 class Popen:
     method = 'loky'
@@ -164,48 +78,6 @@
     def terminate(self):
         if self.returncode is None:
             try:
-<<<<<<< HEAD
-                parent_r, child_w = os.pipe()
-                child_r, parent_w = os.pipe()
-                # for fd in self._fds:
-                #     _mk_inheritable(fd)
-
-                cmd_python = [sys.executable]
-                cmd_python += ['-m', self.__module__]
-                cmd_python += ['--process-name', str(process_obj.name)]
-                cmd_python += ['--pipe',
-                               str(reduction._mk_inheritable(child_r))]
-                reduction._mk_inheritable(child_w)
-                reduction._mk_inheritable(tracker_fd)
-                self._fds += [child_r, child_w, tracker_fd]
-                if sys.version_info >= (3, 8) and os.name == 'posix':
-                    mp_tracker_fd = prep_data['mp_tracker_args']['fd']
-                    self.duplicate_for_child(mp_tracker_fd)
-
-                from .fork_exec import fork_exec
-                pid = fork_exec(cmd_python, self._fds, env=process_obj.env)
-                util.debug(
-                    f"launched python with pid {pid} and cmd:\n{cmd_python}"
-                )
-                self.sentinel = parent_r
-
-                method = 'getbuffer'
-                if not hasattr(fp, method):
-                    method = 'getvalue'
-                with os.fdopen(parent_w, 'wb') as f:
-                    f.write(getattr(fp, method)())
-                self.pid = pid
-            finally:
-                if parent_r is not None:
-                    util.Finalize(self, os.close, (parent_r,))
-                for fd in (child_r, child_w):
-                    if fd is not None:
-                        os.close(fd)
-
-        @staticmethod
-        def thread_is_spawning():
-            return True
-=======
                 os.kill(self.pid, signal.SIGTERM)
             except ProcessLookupError:
                 pass
@@ -239,7 +111,7 @@
             cmd_python += ['-m', self.__module__]
             cmd_python += ['--process-name', str(process_obj.name)]
             cmd_python += ['--pipe',
-                            str(reduction._mk_inheritable(child_r))]
+                           str(reduction._mk_inheritable(child_r))]
             reduction._mk_inheritable(child_w)
             reduction._mk_inheritable(tracker_fd)
             self._fds.extend([child_r, child_w, tracker_fd])
@@ -270,7 +142,6 @@
     @staticmethod
     def thread_is_spawning():
         return True
->>>>>>> 12b909d9
 
 
 if __name__ == '__main__':
