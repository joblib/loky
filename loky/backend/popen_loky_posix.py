--- conflicted
+++ resolved
@@ -119,13 +119,8 @@
             reduction._mk_inheritable(child_w)
             reduction._mk_inheritable(tracker_fd)
             self._fds += [child_r, child_w, tracker_fd]
-<<<<<<< HEAD
-            if os.name == "posix":
-                mp_tracker_fd = prep_data["mp_tracker_args"]["fd"]
-=======
-            if sys.version_info >= (3, 8) and os.name == "posix":
+            if and os.name == "posix":
                 mp_tracker_fd = prep_data["mp_tracker_fd"]
->>>>>>> fc5a0487
                 self.duplicate_for_child(mp_tracker_fd)
 
             from .fork_exec import fork_exec
