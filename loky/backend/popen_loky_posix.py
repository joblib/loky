--- conflicted
+++ resolved
@@ -89,7 +89,6 @@
                     raise
 
     def _launch(self, process_obj):
-
         tracker_fd = resource_tracker._resource_tracker.getfd()
 
         fp = BytesIO()
@@ -97,11 +96,7 @@
         try:
             prep_data = spawn.get_preparation_data(
                 process_obj._name,
-<<<<<<< HEAD
-                getattr(process_obj, "init_main_module", True)
-=======
                 getattr(process_obj, "init_main_module", True),
->>>>>>> 06acf42d
             )
             reduction.dump(prep_data, fp)
             reduction.dump(process_obj, fp)
@@ -113,14 +108,7 @@
             parent_r, child_w = os.pipe()
             child_r, parent_w = os.pipe()
 
-<<<<<<< HEAD
             reduction._mk_inheritable(child_r)
-=======
-            cmd_python = [sys.executable]
-            cmd_python += ["-m", self.__module__]
-            cmd_python += ["--process-name", str(process_obj.name)]
-            cmd_python += ["--pipe", str(reduction._mk_inheritable(child_r))]
->>>>>>> 06acf42d
             reduction._mk_inheritable(child_w)
             reduction._mk_inheritable(tracker_fd)
             cmd_python = spawn.get_command_line(
@@ -154,52 +142,4 @@
 
     @staticmethod
     def thread_is_spawning():
-<<<<<<< HEAD
-        return True
-=======
-        return True
-
-
-if __name__ == "__main__":
-    import argparse
-
-    parser = argparse.ArgumentParser("Command line parser")
-    parser.add_argument(
-        "--pipe", type=int, required=True, help="File handle for the pipe"
-    )
-    parser.add_argument(
-        "--process-name",
-        type=str,
-        default=None,
-        help="Identifier for debugging purpose",
-    )
-
-    args = parser.parse_args()
-
-    info = {}
-    exitcode = 1
-    try:
-        with os.fdopen(args.pipe, "rb") as from_parent:
-            process.current_process()._inheriting = True
-            try:
-                prep_data = pickle.load(from_parent)
-                spawn.prepare(prep_data)
-                process_obj = pickle.load(from_parent)
-            finally:
-                del process.current_process()._inheriting
-
-        exitcode = process_obj._bootstrap()
-    except Exception:
-        print("\n\n" + "-" * 80)
-        print(f"{args.process_name} failed with traceback: ")
-        print("-" * 80)
-        import traceback
-
-        print(traceback.format_exc())
-        print("\n" + "-" * 80)
-    finally:
-        if from_parent is not None:
-            from_parent.close()
-
-        sys.exit(exitcode)
->>>>>>> 06acf42d
+        return True