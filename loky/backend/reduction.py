###############################################################################
# Customizable Pickler with some basic reducers
#
# author: Thomas Moreau
#
# adapted from multiprocessing/reduction.py (17/02/2017)
#  * Replace the ForkingPickler with a similar _LokyPickler,
#  * Add CustomizableLokyPickler to allow customizing pickling process
#    on the fly.
#
import copyreg
import io
<<<<<<< HEAD
import os
import sys
import copyreg
=======
>>>>>>> d5928468
import functools
import types
<<<<<<< HEAD
from pickle import HIGHEST_PROTOCOL


###############################################################################
# Enable custom pickling in Loky.
dispatch_table = {}
=======
import sys
import os

from multiprocessing import util
from pickle import loads, HIGHEST_PROTOCOL

###############################################################################
# Enable custom pickling in Loky.

_dispatch_table = {}


def register(type_, reduce_function):
    _dispatch_table[type_] = reduce_function
>>>>>>> d5928468

###############################################################################
# Registers extra pickling routines to improve picklization  for loky


# make methods picklable
def _reduce_method(m):
    if m.__self__ is None:
        return getattr, (m.__class__, m.__func__.__name__)
    else:
        return getattr, (m.__self__, m.__func__.__name__)


class _C:
    def f(self):
        pass

    @classmethod
    def h(cls):
        pass


dispatch_table[type(_C().f)] = _reduce_method
dispatch_table[type(_C.h)] = _reduce_method


if not hasattr(sys, "pypy_version_info"):
    # PyPy uses functions instead of method_descriptors and wrapper_descriptors
    def _reduce_method_descriptor(m):
        return getattr, (m.__objclass__, m.__name__)

    dispatch_table[type(list.append)] = _reduce_method_descriptor
    dispatch_table[type(int.__add__)] = _reduce_method_descriptor


# Make partial func pickable
def _reduce_partial(p):
    return _rebuild_partial, (p.func, p.args, p.keywords or {})


def _rebuild_partial(func, args, keywords):
    return functools.partial(func, *args, **keywords)


dispatch_table[functools.partial] = _reduce_partial

if sys.platform != "win32":
    from ._posix_reduction import _mk_inheritable  # noqa: F401
else:
    from . import _win_reduction  # noqa: F401

# global variable to change the pickler behavior
try:
    import cloudpickle  # noqa: F401
    DEFAULT_ENV = "cloudpickle"
except ImportError:
    # If cloudpickle is not present, fallback to pickle
    DEFAULT_ENV = "pickle"

ENV_LOKY_PICKLER = os.environ.get("LOKY_PICKLER", DEFAULT_ENV)
_LokyPickler = None
_loky_pickler_name = None


def set_loky_pickler(loky_pickler=None):
    global _LokyPickler, _loky_pickler_name

    if loky_pickler is None:
        loky_pickler = ENV_LOKY_PICKLER

    loky_pickler_cls = None

    # The default loky_pickler is cloudpickle
    if loky_pickler in ["", None]:
        loky_pickler = "cloudpickle"

    if loky_pickler == _loky_pickler_name:
        return

    if loky_pickler == "cloudpickle":
        from cloudpickle import CloudPickler as loky_pickler_cls
    else:
        try:
            from importlib import import_module
            module_pickle = import_module(loky_pickler)
            loky_pickler_cls = module_pickle.Pickler
        except (ImportError, AttributeError) as e:
            extra_info = ("\nThis error occurred while setting loky_pickler to"
                          f" '{loky_pickler}', as required by the env variable "
                          "LOKY_PICKLER or the function set_loky_pickler.")
            e.args = (e.args[0] + extra_info,) + e.args[1:]
            e.msg = e.args[0]
            raise e

    util.debug(
        f"Using '{loky_pickler if loky_pickler else 'cloudpickle'}' for "
        "serialization."
    )

    class CustomizablePickler(loky_pickler_cls):
        _loky_pickler_cls = loky_pickler_cls

        def _set_dispatch_table(self, dispatch_table):
            for ancestor_class in self._loky_pickler_cls.mro():
                dt_attribute = getattr(ancestor_class, "dispatch_table", None)
                if isinstance(dt_attribute, types.MemberDescriptorType):
                    # Ancestor class (typically _pickle.Pickler) has a
                    # member_descriptor for its "dispatch_table" attribute. Use
                    # it to set the dispatch_table as a member instead of a
                    # dynamic attribute in the __dict__ of the instance,
                    # otherwise it will not be taken into account by the C
                    # implementation of the dump method if a subclass defines a
                    # class-level dispatch_table attribute as was done in
                    # cloudpickle 1.6.0:
                    # https://github.com/joblib/loky/pull/260
                    dt_attribute.__set__(self, dispatch_table)
                    break

            # On top of member descriptor set, also use setattr such that code
            # that directly access self.dispatch_table gets a consistent view
            # of the same table.
            self.dispatch_table = dispatch_table

        def __init__(self, writer, reducers=None, protocol=HIGHEST_PROTOCOL):
            loky_pickler_cls.__init__(self, writer, protocol=protocol)
            if reducers is None:
                reducers = {}

            if hasattr(self, "dispatch_table"):
                # Force a copy that we will update without mutating the
                # any class level defined dispatch_table.
<<<<<<< HEAD
                base_dt = dict(self.dispatch_table)
            else:
                # Use standard reducers as bases
                base_dt = copyreg.dispatch_table.copy()

            # Register loky specific reducers, including custom reducers
            loky_dt = {**base_dt, **dispatch_table, **reducers}
=======
                loky_dt = dict(self.dispatch_table)
            else:
                # Use standard reducers as bases
                loky_dt = copyreg.dispatch_table.copy()

            # Register loky specific reducers
            loky_dt.update(_dispatch_table)
>>>>>>> d5928468

            # Set the new dispatch table, taking care of the fact that we
            # need to use the member_descriptor when we inherit from a
            # subclass of the C implementation of the Pickler base class
            # with an class level dispatch_table attribute.
            self._set_dispatch_table(loky_dt)
<<<<<<< HEAD
=======

            # Register the reducers
            for type, reduce_func in reducers.items():
                self.register(type, reduce_func)

        def register(self, type, reduce_func):
            """Attach a reducer function to a given type in the dispatch table.
            """
            self.dispatch_table[type] = reduce_func
>>>>>>> d5928468

    _LokyPickler = CustomizablePickler
    _loky_pickler_name = loky_pickler


def get_loky_pickler_name():
    global _loky_pickler_name
    return _loky_pickler_name


def get_loky_pickler():
    global _LokyPickler
    return _LokyPickler


# Set it to its default value
set_loky_pickler()


def dump(obj, file, reducers=None, protocol=None):
    '''Replacement for pickle.dump() using _LokyPickler.'''
    global _LokyPickler
    _LokyPickler(file, reducers=reducers, protocol=protocol).dump(obj)


def dumps(obj, reducers=None, protocol=None):
    global _LokyPickler

    buf = io.BytesIO()
    dump(obj, buf, reducers=reducers, protocol=protocol)
    return buf.getbuffer()


<<<<<<< HEAD
__all__ = ["dispatch_table", "dump", "dumps", "set_loky_pickler"]
=======
__all__ = ["dump", "dumps", "loads", "register", "set_loky_pickler"]

if sys.platform == "win32":
    from multiprocessing.reduction import duplicate
    __all__ += ["duplicate"]
>>>>>>> d5928468
<|MERGE_RESOLUTION|>--- conflicted
+++ resolved
@@ -10,37 +10,17 @@
 #
 import copyreg
 import io
-<<<<<<< HEAD
 import os
 import sys
 import copyreg
-=======
->>>>>>> d5928468
 import functools
 import types
-<<<<<<< HEAD
 from pickle import HIGHEST_PROTOCOL
 
 
 ###############################################################################
 # Enable custom pickling in Loky.
 dispatch_table = {}
-=======
-import sys
-import os
-
-from multiprocessing import util
-from pickle import loads, HIGHEST_PROTOCOL
-
-###############################################################################
-# Enable custom pickling in Loky.
-
-_dispatch_table = {}
-
-
-def register(type_, reduce_function):
-    _dispatch_table[type_] = reduce_function
->>>>>>> d5928468
 
 ###############################################################################
 # Registers extra pickling routines to improve picklization  for loky
@@ -172,7 +152,6 @@
             if hasattr(self, "dispatch_table"):
                 # Force a copy that we will update without mutating the
                 # any class level defined dispatch_table.
-<<<<<<< HEAD
                 base_dt = dict(self.dispatch_table)
             else:
                 # Use standard reducers as bases
@@ -180,33 +159,12 @@
 
             # Register loky specific reducers, including custom reducers
             loky_dt = {**base_dt, **dispatch_table, **reducers}
-=======
-                loky_dt = dict(self.dispatch_table)
-            else:
-                # Use standard reducers as bases
-                loky_dt = copyreg.dispatch_table.copy()
-
-            # Register loky specific reducers
-            loky_dt.update(_dispatch_table)
->>>>>>> d5928468
 
             # Set the new dispatch table, taking care of the fact that we
             # need to use the member_descriptor when we inherit from a
             # subclass of the C implementation of the Pickler base class
             # with an class level dispatch_table attribute.
             self._set_dispatch_table(loky_dt)
-<<<<<<< HEAD
-=======
-
-            # Register the reducers
-            for type, reduce_func in reducers.items():
-                self.register(type, reduce_func)
-
-        def register(self, type, reduce_func):
-            """Attach a reducer function to a given type in the dispatch table.
-            """
-            self.dispatch_table[type] = reduce_func
->>>>>>> d5928468
 
     _LokyPickler = CustomizablePickler
     _loky_pickler_name = loky_pickler
@@ -240,12 +198,4 @@
     return buf.getbuffer()
 
 
-<<<<<<< HEAD
-__all__ = ["dispatch_table", "dump", "dumps", "set_loky_pickler"]
-=======
-__all__ = ["dump", "dumps", "loads", "register", "set_loky_pickler"]
-
-if sys.platform == "win32":
-    from multiprocessing.reduction import duplicate
-    __all__ += ["duplicate"]
->>>>>>> d5928468
+__all__ = ["dispatch_table", "dump", "dumps", "set_loky_pickler"]