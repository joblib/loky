###############################################################################
# Launch a subprocess using forkexec and make sure only the needed fd are
# shared in the two process.
#
# author: Thomas Moreau and Olivier Grisel
#
import sys
import os
import subprocess


def fork_exec(cmd, keep_fds, env=None):
    import _posixsubprocess

    # Encoded command args as bytes:
    cmd = [os.fsencode(arg) for arg in cmd]

    # Copy the environment variables to set in the child process (also encoded
    # as bytes).
    env = env or {}
    env = {**os.environ, **env}
    encoded_env = []
    for key, value in env.items():
        encoded_env.append(os.fsencode(f"{key}={value}"))

<<<<<<< HEAD
    # make sure fds are inheritable
    [os.set_inheritable(fd, True) for fd in keep_fds]

    pid = os.fork()
    if pid == 0:  # pragma: no cover
        close_fds(keep_fds)
        os.execve(cmd[0], cmd, child_env)
=======
    # Fds with fileno larger than 3 (stdin=0, stdout=1, stderr=2) are be closed
    # in the child process, except for those passed in keep_fds.
    keep_fds = tuple(sorted(map(int, keep_fds)))
    errpipe_read, errpipe_write = os.pipe()

    # VFORK is not supported on older Python versions.
    if hasattr(subprocess, "_USE_VFORK"):
        # Python 3.11 and later
        pgid_to_set = [-1]
        allow_vfork = [subprocess._USE_VFORK]
>>>>>>> 31b88f10
    else:
        pgid_to_set = []
        allow_vfork = []

    try:
        return _posixsubprocess.fork_exec(
            cmd,  # args
            cmd[0:1],  # executable_list
            True,  # close_fds
            keep_fds,  # pass_fds
            None,  # cwd
            encoded_env,  # env
            -1,  # p2cread
            -1,  # p2cwrite
            -1,  # c2pread
            -1,  # c2pwrite
            -1,  # errread
            -1,  # errwrite
            errpipe_read,  # errpipe_read
            errpipe_write,  # errpipe_write
            False,  # restore_signal
            False,  # call_setsid
            *pgid_to_set,  # pgid_to_set
            None,  # gid
            None,  # extra_groups
            None,  # uid
            -1,  # child_umask
            None,  # preexec_fn
            *allow_vfork,  # extra flag if vfork is available
        )
    finally:
        os.close(errpipe_read)
        os.close(errpipe_write)<|MERGE_RESOLUTION|>--- conflicted
+++ resolved
@@ -12,6 +12,9 @@
 def fork_exec(cmd, keep_fds, env=None):
     import _posixsubprocess
 
+    # make sure fds are inheritable
+    [os.set_inheritable(fd, True) for fd in keep_fds]
+
     # Encoded command args as bytes:
     cmd = [os.fsencode(arg) for arg in cmd]
 
@@ -23,15 +26,6 @@
     for key, value in env.items():
         encoded_env.append(os.fsencode(f"{key}={value}"))
 
-<<<<<<< HEAD
-    # make sure fds are inheritable
-    [os.set_inheritable(fd, True) for fd in keep_fds]
-
-    pid = os.fork()
-    if pid == 0:  # pragma: no cover
-        close_fds(keep_fds)
-        os.execve(cmd[0], cmd, child_env)
-=======
     # Fds with fileno larger than 3 (stdin=0, stdout=1, stderr=2) are be closed
     # in the child process, except for those passed in keep_fds.
     keep_fds = tuple(sorted(map(int, keep_fds)))
@@ -42,7 +36,6 @@
         # Python 3.11 and later
         pgid_to_set = [-1]
         allow_vfork = [subprocess._USE_VFORK]
->>>>>>> 31b88f10
     else:
         pgid_to_set = []
         allow_vfork = []
