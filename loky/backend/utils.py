--- conflicted
+++ resolved
@@ -130,15 +130,9 @@
 
 def _format_exitcodes(exitcodes):
     """Format a list of exit code with names of the signals if possible"""
-<<<<<<< HEAD
-    str_exitcodes = ', '.join(f"{_get_exitcode_name(e)}({e})"
-                              for e in exitcodes if e is not None)
-    return f"{{{str_exitcodes}}}"
-=======
     str_exitcodes = [f"{_get_exitcode_name(e)}({e})"
                      for e in exitcodes if e is not None]
     return "{" + ", ".join(str_exitcodes) + "}"
->>>>>>> 467f8d7e
 
 
 def _get_exitcode_name(exitcode):
