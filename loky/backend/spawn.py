--- conflicted
+++ resolved
@@ -251,8 +251,7 @@
     main_module = types.ModuleType("__mp_main__")
     main_content = runpy.run_path(main_path, run_name="__mp_main__")
     main_module.__dict__.update(main_content)
-<<<<<<< HEAD
-    sys.modules['__main__'] = sys.modules['__mp_main__'] = main_module
+    sys.modules["__main__"] = sys.modules["__mp_main__"] = main_module
 
 
 def main(fd, process_name=None):
@@ -262,7 +261,7 @@
 
     exitcode = 1
     try:
-        with os.fdopen(fd, 'rb') as from_parent:
+        with os.fdopen(fd, "rb") as from_parent:
             process.current_process()._inheriting = True
             try:
                 prep_data = pickle.load(from_parent)
@@ -273,12 +272,13 @@
 
         exitcode = process_obj._bootstrap()
     except Exception:
-        print('\n\n' + '-' * 80)
-        print(f'{process_name} failed with traceback: ')
-        print('-' * 80)
+        print("\n\n" + "-" * 80)
+        print(f"{process_name} failed with traceback: ")
+        print("-" * 80)
         import traceback
+
         print(traceback.format_exc())
-        print('\n' + '-' * 80)
+        print("\n" + "-" * 80)
     finally:
         if from_parent is not None:
             from_parent.close()
@@ -287,24 +287,26 @@
 
 
 def get_command_line(main_prog=main, **kwargs):
-    '''
+    """
     Returns prefix of command line used for spawning a child process
-    '''
-
-    if getattr(sys, 'frozen', False):
-        list_kwargs = [f'{k}={v}' for k, v in kwargs.items()]
+    """
+
+    if getattr(sys, "frozen", False):
+        list_kwargs = [f"{k}={v}" for k, v in kwargs.items()]
         argv = [
-            sys.executable, '--multiprocessing-fork', main_prog.__module__,
-            *list_kwargs
+            sys.executable,
+            "--multiprocessing-fork",
+            main_prog.__module__,
+            *list_kwargs,
         ]
     else:
         list_kwargs = [f'{k}="{v}"' for k, v in kwargs.items()]
         prog = (
-            f'from {main_prog.__module__} import main; '
+            f"from {main_prog.__module__} import main; "
             f'main({", ".join(list_kwargs)})'
         )
         opts = util._args_from_interpreter_flags()
-        argv = [get_executable(), *opts, '-c', prog]
+        argv = [get_executable(), *opts, "-c", prog]
     return argv
 
 
@@ -317,7 +319,4 @@
             k, v = p.split("=")
             kwargs[k] = v
         exitcode = main(**kwargs)
-        sys.exit(exitcode)
-=======
-    sys.modules["__main__"] = sys.modules["__mp_main__"] = main_module
->>>>>>> 06acf42d
+        sys.exit(exitcode)