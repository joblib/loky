--- conflicted
+++ resolved
@@ -24,14 +24,18 @@
     from multiprocessing import get_context as mp_get_context
     from multiprocessing.context import assert_spawning, set_spawning_popen
     from multiprocessing.context import get_spawning_popen, BaseContext
-<<<<<<< HEAD
     from multiprocessing.context import _default_context
 
     def get_context(method=None):
         # Try to overload the default context
         if method is None and _default_context._actual_context is None:
             method = 'loky'
-        context = mp_get_context(method)
+        try:
+            return get_mp_context(method)
+        except ValueError:
+            raise ValueError("Unknown context '{}'. Value should be in {{"
+                             "'loky', 'loky_init_main', 'spawn', 'forkserver'"
+                             "}}.".format(method))
 
         if context.get_start_method() == 'fork':
             if method == "fork":
@@ -45,20 +49,6 @@
                 context = mp_get_context('loky')
 
         return context
-=======
-
-    def get_context(method="loky"):
-        if method == "fork":
-            warnings.warn("`fork` start method should not be used with `loky` "
-                          "as it does not respect POSIX. Try using `spawn` or "
-                          "`loky` instead.", UserWarning)
-        try:
-            return get_mp_context(method)
-        except ValueError:
-            raise ValueError("Unknown context '{}'. Value should be in {{"
-                             "'loky', 'loky_init_main', 'spawn', 'forkserver'"
-                             "}}.".format(method))
->>>>>>> 80020234
 
 else:
     METHODS = ['loky', 'loky_init_main']
