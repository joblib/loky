--- conflicted
+++ resolved
@@ -95,29 +95,6 @@
 
     if not only_physical_cores:
         return aggregate_cpu_count
-<<<<<<< HEAD
-
-    if cpu_count_user < os_cpu_count:
-        # Respect user setting
-        return max(cpu_count_user, 1)
-
-    cpu_count_physical, exception = _count_physical_cores()
-    if cpu_count_physical != "not found":
-        return cpu_count_physical
-
-    # Fallback to default behavior
-    if exception is not None:
-        # warns only the first time
-        warnings.warn(
-            "Could not find the number of physical cores for the "
-            f"following reason:\n{exception}\n"
-            "Returning the number of logical cores instead. You can "
-            "silence this warning by setting LOKY_MAX_CPU_COUNT to "
-            "the number of cores you want to use.")
-        traceback.print_tb(exception.__traceback__)
-
-    return aggregate_cpu_count
-=======
 
     if cpu_count_user < os_cpu_count:
         # Respect user setting
@@ -175,7 +152,6 @@
             # Setting a negative cpu_quota_us value is a valid way to disable
             # cgroup CPU bandwith limits
             return os_cpu_count
->>>>>>> 40d254af
 
 
 def _cpu_count_user(os_cpu_count):
@@ -188,23 +164,7 @@
         except NotImplementedError:
             pass
 
-<<<<<<< HEAD
-    # CFS scheduler CPU bandwidth limit
-    # available in Linux since 2.6 kernel
-    cpu_count_cfs = os_cpu_count
-    cfs_quota_fname = "/sys/fs/cgroup/cpu/cpu.cfs_quota_us"
-    cfs_period_fname = "/sys/fs/cgroup/cpu/cpu.cfs_period_us"
-    if os.path.exists(cfs_quota_fname) and os.path.exists(cfs_period_fname):
-        with open(cfs_quota_fname) as fh:
-            cfs_quota_us = int(fh.read())
-        with open(cfs_period_fname) as fh:
-            cfs_period_us = int(fh.read())
-
-        if cfs_quota_us > 0 and cfs_period_us > 0:
-            cpu_count_cfs = math.ceil(cfs_quota_us / cfs_period_us)
-=======
     cpu_count_cgroup = _cpu_count_cgroup(os_cpu_count)
->>>>>>> 40d254af
 
     # User defined soft-limit passed as a loky specific environment variable.
     cpu_count_loky = int(os.environ.get('LOKY_MAX_CPU_COUNT', os_cpu_count))
