--- conflicted
+++ resolved
@@ -167,22 +167,13 @@
     try:
         if sys.platform == "linux":
             cpu_info = subprocess.run(
-<<<<<<< HEAD
-                "lscpu --parse=core".split(),
-                capture_output=True, text=True)
-=======
-                "lscpu --parse=core".split(" "), capture_output=True, text=True)
->>>>>>> 64e08860
+                "lscpu --parse=core".split(), capture_output=True, text=True)
             cpu_info = cpu_info.stdout.splitlines()
             cpu_info = {line for line in cpu_info if not line.startswith("#")}
             cpu_count_physical = len(cpu_info)
         elif sys.platform == "win32":
             cpu_info = subprocess.run(
-<<<<<<< HEAD
                 "wmic CPU Get NumberOfCores /Format:csv".split(),
-=======
-                "wmic CPU Get NumberOfCores /Format:csv".split(" "),
->>>>>>> 64e08860
                 capture_output=True, text=True)
             cpu_info = cpu_info.stdout.splitlines()
             cpu_info = [l.split(",")[1] for l in cpu_info
@@ -190,12 +181,8 @@
             cpu_count_physical = sum(map(int, cpu_info))
         elif sys.platform == "darwin":
             cpu_info = subprocess.run(
-<<<<<<< HEAD
                 "sysctl -n hw.physicalcpu".split(),
                 capture_output=True, text=True)
-=======
-                "sysctl -n hw.physicalcpu".split(" "), capture_output=True, text=True)
->>>>>>> 64e08860
             cpu_info = cpu_info.stdout
             cpu_count_physical = int(cpu_info)
         else:
