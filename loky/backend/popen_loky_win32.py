--- conflicted
+++ resolved
@@ -106,14 +106,9 @@
             # wfd.close is called. Thus we can safely ignore it.
             if exc.errno != 22:
                 raise
-<<<<<<< HEAD
-            util.debug(f"While starting {process_obj._name}, "
-                       "ignored a IOError 22")
-=======
             util.debug(
                 f"While starting {process_obj._name}, ignored a IOError 22"
             )
->>>>>>> 467f8d7e
 
     def duplicate_for_child(self, handle):
         assert self is get_spawning_popen()
