import os
import sys
from pickle import load
from multiprocessing import process, util
from multiprocessing.context import get_spawning_popen, set_spawning_popen

<<<<<<< HEAD
from . import reduction, spawn

if sys.platform == "win32":
    # Avoid import error by code introspection tools such as test runners
    # trying to import this module while running on non-Windows systems.
    import msvcrt
    import _winapi
    from multiprocessing.popen_spawn_win32 import Popen as _Popen
    from multiprocessing.reduction import duplicate
else:
    _Popen = object

=======
from . import spawn
from . import reduction

import msvcrt
import _winapi
from multiprocessing.popen_spawn_win32 import Popen as _Popen
from multiprocessing.reduction import duplicate


>>>>>>> 12b909d9
__all__ = ['Popen']

#
#
#


def _path_eq(p1, p2):
    return p1 == p2 or os.path.normcase(p1) == os.path.normcase(p2)


WINENV = (hasattr(sys, "_base_executable")
          and not _path_eq(sys.executable, sys._base_executable))

#
# We define a Popen class similar to the one from subprocess, but
# whose constructor takes a process object as its argument.
#


class Popen(_Popen):
    '''
    Start a subprocess to run the code of a process object
    '''
    method = 'loky'

    def __init__(self, process_obj):
        prep_data = spawn.get_preparation_data(
            process_obj._name, getattr(process_obj, "init_main_module", True))

        # read end of pipe will be "stolen" by the child process
        # -- see spawn_main() in spawn.py.
        rfd, wfd = os.pipe()
        rhandle = duplicate(msvcrt.get_osfhandle(rfd), inheritable=True)
        os.close(rfd)

        cmd = get_command_line(parent_pid=os.getpid(), pipe_handle=rhandle)
        cmd = ' '.join(f'"{x}"' for x in cmd)

        python_exe = spawn.get_executable()

        # copy the environment variables to set in the child process
        child_env = {**os.environ, **process_obj.env}

        # bpo-35797: When running in a venv, we bypass the redirect
        # executor and launch our base Python.
        if WINENV and _path_eq(python_exe, sys.executable):
            python_exe = sys._base_executable
            child_env["__PYVENV_LAUNCHER__"] = sys.executable

        try:
            with open(wfd, 'wb') as to_child:
                # start process
                try:
                    # This flag allows to pass inheritable handles from the
                    # parent to the child process in a python2-3 compatible way
                    # (see
                    # https://github.com/tomMoral/loky/pull/204#discussion_r290719629
                    # for more detail). When support for Python 2 is dropped,
                    # the cleaner multiprocessing.reduction.steal_handle should
                    # be used instead.
                    inherit = True
                    hp, ht, pid, _ = _winapi.CreateProcess(
                        python_exe, cmd,
                        None, None, inherit, 0,
                        child_env, None, None)
                    _winapi.CloseHandle(ht)
                except BaseException:
                    _winapi.CloseHandle(rhandle)
                    raise

                # set attributes of self
                self.pid = pid
                self.returncode = None
                self._handle = hp
                self.sentinel = int(hp)
                util.Finalize(self, _winapi.CloseHandle, (self.sentinel,))

                # send information to child
                set_spawning_popen(self)
                try:
                    reduction.dump(prep_data, to_child)
                    reduction.dump(process_obj, to_child)
                finally:
                    set_spawning_popen(None)
        except IOError as exc:
            # IOError 22 happens when the launched subprocess terminated before
            # wfd.close is called. Thus we can safely ignore it.
            if exc.errno != 22:
                raise
            util.debug(
                f"While starting {process_obj._name}, ignored a IOError 22"
            )

    def duplicate_for_child(self, handle):
        assert self is get_spawning_popen()
        return duplicate(handle, self.sentinel)


def get_command_line(pipe_handle, **kwds):
    '''
    Returns prefix of command line used for spawning a child process
    '''
    if getattr(sys, 'frozen', False):
        return [sys.executable, '--multiprocessing-fork', pipe_handle]
    else:
        prog = 'from loky.backend.popen_loky_win32 import main; main()'
        opts = util._args_from_interpreter_flags()
        return [spawn.get_executable(), *opts,
                '-c', prog, '--multiprocessing-fork', pipe_handle]


def is_forking(argv):
    '''
    Return whether commandline indicates we are forking
    '''
    if len(argv) >= 2 and argv[1] == '--multiprocessing-fork':
        assert len(argv) == 3
        return True
    else:
        return False


def main():
    '''
    Run code specified by data received over pipe
    '''
    assert is_forking(sys.argv)

    handle = int(sys.argv[-1])
    fd = msvcrt.open_osfhandle(handle, os.O_RDONLY)
    from_parent = os.fdopen(fd, 'rb')

    process.current_process()._inheriting = True
    preparation_data = load(from_parent)
    spawn.prepare(preparation_data)
    self = load(from_parent)
    process.current_process()._inheriting = False

    from_parent.close()

    exitcode = self._bootstrap()
    sys.exit(exitcode)<|MERGE_RESOLUTION|>--- conflicted
+++ resolved
@@ -1,33 +1,16 @@
 import os
 import sys
+import msvcrt
+import _winapi
 from pickle import load
 from multiprocessing import process, util
 from multiprocessing.context import get_spawning_popen, set_spawning_popen
-
-<<<<<<< HEAD
-from . import reduction, spawn
-
-if sys.platform == "win32":
-    # Avoid import error by code introspection tools such as test runners
-    # trying to import this module while running on non-Windows systems.
-    import msvcrt
-    import _winapi
-    from multiprocessing.popen_spawn_win32 import Popen as _Popen
-    from multiprocessing.reduction import duplicate
-else:
-    _Popen = object
-
-=======
-from . import spawn
-from . import reduction
-
-import msvcrt
-import _winapi
 from multiprocessing.popen_spawn_win32 import Popen as _Popen
 from multiprocessing.reduction import duplicate
 
+from . import reduction, spawn
 
->>>>>>> 12b909d9
+
 __all__ = ['Popen']
 
 #
