import os
import sys
import msvcrt
import _winapi
from multiprocessing import util
from multiprocessing.context import get_spawning_popen, set_spawning_popen
from multiprocessing.popen_spawn_win32 import Popen as _Popen
from multiprocessing.reduction import duplicate

from . import reduction, spawn


__all__ = ["Popen"]

#
#
#


def _path_eq(p1, p2):
    return p1 == p2 or os.path.normcase(p1) == os.path.normcase(p2)


WINENV = hasattr(sys, "_base_executable") and not _path_eq(
    sys.executable, sys._base_executable
)

#
# We define a Popen class similar to the one from subprocess, but
# whose constructor takes a process object as its argument.
#


class Popen(_Popen):
    """
    Start a subprocess to run the code of a process object
    """

    method = "loky"

    def __init__(self, process_obj):
        prep_data = spawn.get_preparation_data(
            process_obj._name, getattr(process_obj, "init_main_module", True)
        )

        # read end of pipe will be "stolen" by the child process
        # -- see spawn_main() in spawn.py.
        rfd, wfd = os.pipe()
        rhandle = duplicate(msvcrt.get_osfhandle(rfd), inheritable=True)
        os.close(rfd)

<<<<<<< HEAD
        cmd = spawn.get_command_line(fd=rhandle)
        python_exe = cmd[0]
        cmd = ' '.join(f'"{x}"' for x in cmd)
=======
        cmd = get_command_line(parent_pid=os.getpid(), pipe_handle=rhandle)
        cmd = " ".join(f'"{x}"' for x in cmd)
>>>>>>> 06acf42d

        # copy the environment variables to set in the child process
        child_env = {**os.environ, **process_obj.env}

        # bpo-35797: When running in a venv, we bypass the redirect
        # executor and launch our base Python.
        if WINENV and _path_eq(python_exe, sys.executable):
            python_exe = sys._base_executable
            child_env["__PYVENV_LAUNCHER__"] = sys.executable

        try:
            with open(wfd, "wb") as to_child:
                # start process
                try:
                    # This flag allows to pass inheritable handles from the
                    # parent to the child process in a python2-3 compatible way
                    # (see
                    # https://github.com/tomMoral/loky/pull/204#discussion_r290719629
                    # for more detail). When support for Python 2 is dropped,
                    # the cleaner multiprocessing.reduction.steal_handle should
                    # be used instead.
                    inherit = True
                    hp, ht, pid, _ = _winapi.CreateProcess(
<<<<<<< HEAD
                        python_exe, cmd,
                        None, None, inherit, 0,
                        child_env, None, None
=======
                        python_exe,
                        cmd,
                        None,
                        None,
                        inherit,
                        0,
                        child_env,
                        None,
                        None,
>>>>>>> 06acf42d
                    )
                    _winapi.CloseHandle(ht)
                except BaseException:
                    _winapi.CloseHandle(rhandle)
                    raise

                # set attributes of self
                self.pid = pid
                self.returncode = None
                self._handle = hp
                self.sentinel = int(hp)
                util.Finalize(self, _winapi.CloseHandle, (self.sentinel,))

                # send information to child
                set_spawning_popen(self)
                try:
                    reduction.dump(prep_data, to_child)
                    reduction.dump(process_obj, to_child)
                finally:
                    set_spawning_popen(None)
        except IOError as exc:
            # IOError 22 happens when the launched subprocess terminated before
            # wfd.close is called. Thus we can safely ignore it.
            if exc.errno != 22:
                raise
            util.debug(
                f"While starting {process_obj._name}, ignored a IOError 22"
            )

    def duplicate_for_child(self, handle):
        assert self is get_spawning_popen()
<<<<<<< HEAD
        return duplicate(handle, self.sentinel)
=======
        return duplicate(handle, self.sentinel)


def get_command_line(pipe_handle, **kwds):
    """Returns prefix of command line used for spawning a child process."""
    if getattr(sys, "frozen", False):
        return [sys.executable, "--multiprocessing-fork", pipe_handle]
    else:
        prog = "from loky.backend.popen_loky_win32 import main; main()"
        opts = util._args_from_interpreter_flags()
        return [
            spawn.get_executable(),
            *opts,
            "-c",
            prog,
            "--multiprocessing-fork",
            pipe_handle,
        ]


def is_forking(argv):
    """Return whether commandline indicates we are forking."""
    if len(argv) >= 2 and argv[1] == "--multiprocessing-fork":
        assert len(argv) == 3
        return True
    else:
        return False


def main():
    """Run code specified by data received over pipe."""
    assert is_forking(sys.argv)

    handle = int(sys.argv[-1])
    fd = msvcrt.open_osfhandle(handle, os.O_RDONLY)
    from_parent = os.fdopen(fd, "rb")

    process.current_process()._inheriting = True
    preparation_data = load(from_parent)
    spawn.prepare(preparation_data)
    self = load(from_parent)
    process.current_process()._inheriting = False

    from_parent.close()

    exitcode = self._bootstrap()
    sys.exit(exitcode)
>>>>>>> 06acf42d
<|MERGE_RESOLUTION|>--- conflicted
+++ resolved
@@ -49,14 +49,9 @@
         rhandle = duplicate(msvcrt.get_osfhandle(rfd), inheritable=True)
         os.close(rfd)
 
-<<<<<<< HEAD
         cmd = spawn.get_command_line(fd=rhandle)
         python_exe = cmd[0]
-        cmd = ' '.join(f'"{x}"' for x in cmd)
-=======
-        cmd = get_command_line(parent_pid=os.getpid(), pipe_handle=rhandle)
         cmd = " ".join(f'"{x}"' for x in cmd)
->>>>>>> 06acf42d
 
         # copy the environment variables to set in the child process
         child_env = {**os.environ, **process_obj.env}
@@ -80,11 +75,6 @@
                     # be used instead.
                     inherit = True
                     hp, ht, pid, _ = _winapi.CreateProcess(
-<<<<<<< HEAD
-                        python_exe, cmd,
-                        None, None, inherit, 0,
-                        child_env, None, None
-=======
                         python_exe,
                         cmd,
                         None,
@@ -94,7 +84,6 @@
                         child_env,
                         None,
                         None,
->>>>>>> 06acf42d
                     )
                     _winapi.CloseHandle(ht)
                 except BaseException:
@@ -126,54 +115,4 @@
 
     def duplicate_for_child(self, handle):
         assert self is get_spawning_popen()
-<<<<<<< HEAD
-        return duplicate(handle, self.sentinel)
-=======
-        return duplicate(handle, self.sentinel)
-
-
-def get_command_line(pipe_handle, **kwds):
-    """Returns prefix of command line used for spawning a child process."""
-    if getattr(sys, "frozen", False):
-        return [sys.executable, "--multiprocessing-fork", pipe_handle]
-    else:
-        prog = "from loky.backend.popen_loky_win32 import main; main()"
-        opts = util._args_from_interpreter_flags()
-        return [
-            spawn.get_executable(),
-            *opts,
-            "-c",
-            prog,
-            "--multiprocessing-fork",
-            pipe_handle,
-        ]
-
-
-def is_forking(argv):
-    """Return whether commandline indicates we are forking."""
-    if len(argv) >= 2 and argv[1] == "--multiprocessing-fork":
-        assert len(argv) == 3
-        return True
-    else:
-        return False
-
-
-def main():
-    """Run code specified by data received over pipe."""
-    assert is_forking(sys.argv)
-
-    handle = int(sys.argv[-1])
-    fd = msvcrt.open_osfhandle(handle, os.O_RDONLY)
-    from_parent = os.fdopen(fd, "rb")
-
-    process.current_process()._inheriting = True
-    preparation_data = load(from_parent)
-    spawn.prepare(preparation_data)
-    self = load(from_parent)
-    process.current_process()._inheriting = False
-
-    from_parent.close()
-
-    exitcode = self._bootstrap()
-    sys.exit(exitcode)
->>>>>>> 06acf42d
+        return duplicate(handle, self.sentinel)