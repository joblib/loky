import os
import sys
import msvcrt
import _winapi
<<<<<<< HEAD

from multiprocessing import util
from multiprocessing.context import set_spawning_popen
from multiprocessing.popen_spawn_win32 import _close_handles
=======
from pickle import load
from multiprocessing import process, util
from multiprocessing.context import set_spawning_popen
>>>>>>> 410b2c20
from multiprocessing.popen_spawn_win32 import Popen as _Popen

from . import reduction, spawn


__all__ = ["Popen"]

POPEN_FLAG = 0
if spawn.OPEN_CONSOLE_FOR_SUBPROCESSES:
    POPEN_FLAG = _winapi.CREATE_NEW_CONSOLE


#
#
#


def _path_eq(p1, p2):
    return p1 == p2 or os.path.normcase(p1) == os.path.normcase(p2)


WINENV = hasattr(sys, "_base_executable") and not _path_eq(
    sys.executable, sys._base_executable
)


def _close_handles(*handles):
    for handle in handles:
        _winapi.CloseHandle(handle)


#
# We define a Popen class similar to the one from subprocess, but
# whose constructor takes a process object as its argument.
#


class Popen(_Popen):
    """
    Start a subprocess to run the code of a process object.

    We differ from cpython implementation with the way we handle environment
    variables, in order to be able to modify then in the child processes before
    importing any library, in order to control the number of threads in C-level
    threadpools.

    We also use the loky preparation data, in particular to handle main_module
    inits and the loky resource tracker.
    """

    method = "loky"

    def __init__(self, process_obj):
        prep_data = spawn.get_preparation_data(
            process_obj._name, getattr(process_obj, "init_main_module", True)
        )

        # read end of pipe will be duplicated by the child process
        # -- see spawn_main() in spawn.py.
        #
        # bpo-33929: Previously, the read end of pipe was "stolen" by the child
        # process, but it leaked a handle if the child process had been
        # terminated before it could steal the handle from the parent process.
        rhandle, whandle = _winapi.CreatePipe(None, 0)
        wfd = msvcrt.open_osfhandle(whandle, 0)
<<<<<<< HEAD

        cmd = spawn.get_command_line(
            pipe_handle=rhandle, parent_pid=os.getpid()
        )
        python_exe = cmd[0]
        cmd = " ".join(f'"{x}"' for x in cmd)
=======
        cmd = get_command_line(parent_pid=os.getpid(), pipe_handle=rhandle)
>>>>>>> 410b2c20

        # copy the environment variables to set in the child process
        child_env = {**os.environ, **process_obj.env}

        # bpo-35797: When running in a venv, we bypass the redirect
        # executor and launch our base Python.
        if WINENV and _path_eq(python_exe, sys.executable):
            cmd[0] = python_exe = sys._base_executable
            child_env["__PYVENV_LAUNCHER__"] = sys.executable

<<<<<<< HEAD
        try:
            with os.fdopen(wfd, "wb", closefd=True) as to_child:
                # start process
                try:
                    hp, ht, pid, _ = _winapi.CreateProcess(
                        python_exe,
                        cmd,
                        None,
                        None,
                        False,
                        POPEN_FLAG,
                        child_env,
                        None,
                        None,
                    )
                    _winapi.CloseHandle(ht)
                except BaseException:
                    _winapi.CloseHandle(rhandle)
                    raise

                # set attributes of self
                self.pid = pid
                self.returncode = None
                self._handle = hp
                self.sentinel = int(hp)
                self.finalizer = util.Finalize(
                    self, _close_handles, (self.sentinel, int(rhandle))
                )

                # send information to child
                set_spawning_popen(self)
                try:
                    reduction.dump(prep_data, to_child)
                    reduction.dump(process_obj, to_child)
                finally:
                    set_spawning_popen(None)
        except IOError as exc:
            # IOError 22 happens when the launched subprocess terminated before
            # wfd.close is called. Thus we can safely ignore it.
            if exc.errno != 22:
                raise
            util.debug(
                f"While starting {process_obj._name}, ignored a IOError 22"
            )
=======
        cmd = " ".join(f'"{x}"' for x in cmd)

        with open(wfd, "wb") as to_child:
            # start process
            try:
                hp, ht, pid, _ = _winapi.CreateProcess(
                    python_exe,
                    cmd,
                    None,
                    None,
                    False,
                    0,
                    child_env,
                    None,
                    None,
                )
                _winapi.CloseHandle(ht)
            except BaseException:
                _winapi.CloseHandle(rhandle)
                raise

            # set attributes of self
            self.pid = pid
            self.returncode = None
            self._handle = hp
            self.sentinel = int(hp)
            self.finalizer = util.Finalize(
                self, _close_handles, (self.sentinel, int(rhandle))
            )

            # send information to child
            set_spawning_popen(self)
            try:
                reduction.dump(prep_data, to_child)
                reduction.dump(process_obj, to_child)
            finally:
                set_spawning_popen(None)


def get_command_line(pipe_handle, parent_pid, **kwds):
    """Returns prefix of command line used for spawning a child process."""
    if getattr(sys, "frozen", False):
        return [sys.executable, "--multiprocessing-fork", pipe_handle]
    else:
        prog = (
            "from loky.backend.popen_loky_win32 import main; "
            f"main(pipe_handle={pipe_handle}, parent_pid={parent_pid})"
        )
        opts = util._args_from_interpreter_flags()
        return [
            spawn.get_executable(),
            *opts,
            "-c",
            prog,
            "--multiprocessing-fork",
        ]


def is_forking(argv):
    """Return whether commandline indicates we are forking."""
    if len(argv) >= 2 and argv[1] == "--multiprocessing-fork":
        return True
    else:
        return False


def main(pipe_handle, parent_pid=None):
    """Run code specified by data received over pipe."""
    assert is_forking(sys.argv), "Not forking"

    if parent_pid is not None:
        source_process = _winapi.OpenProcess(
            _winapi.SYNCHRONIZE | _winapi.PROCESS_DUP_HANDLE, False, parent_pid
        )
    else:
        source_process = None
    new_handle = reduction.duplicate(
        pipe_handle, source_process=source_process
    )
    fd = msvcrt.open_osfhandle(new_handle, os.O_RDONLY)
    parent_sentinel = source_process

    with os.fdopen(fd, "rb", closefd=True) as from_parent:
        process.current_process()._inheriting = True
        try:
            preparation_data = load(from_parent)
            spawn.prepare(preparation_data, parent_sentinel)
            self = load(from_parent)
        finally:
            del process.current_process()._inheriting

    exitcode = self._bootstrap(parent_sentinel)
    sys.exit(exitcode)
>>>>>>> 410b2c20
<|MERGE_RESOLUTION|>--- conflicted
+++ resolved
@@ -2,16 +2,10 @@
 import sys
 import msvcrt
 import _winapi
-<<<<<<< HEAD
 
 from multiprocessing import util
 from multiprocessing.context import set_spawning_popen
 from multiprocessing.popen_spawn_win32 import _close_handles
-=======
-from pickle import load
-from multiprocessing import process, util
-from multiprocessing.context import set_spawning_popen
->>>>>>> 410b2c20
 from multiprocessing.popen_spawn_win32 import Popen as _Popen
 
 from . import reduction, spawn
@@ -77,16 +71,12 @@
         # terminated before it could steal the handle from the parent process.
         rhandle, whandle = _winapi.CreatePipe(None, 0)
         wfd = msvcrt.open_osfhandle(whandle, 0)
-<<<<<<< HEAD
 
         cmd = spawn.get_command_line(
             pipe_handle=rhandle, parent_pid=os.getpid()
         )
         python_exe = cmd[0]
         cmd = " ".join(f'"{x}"' for x in cmd)
-=======
-        cmd = get_command_line(parent_pid=os.getpid(), pipe_handle=rhandle)
->>>>>>> 410b2c20
 
         # copy the environment variables to set in the child process
         child_env = {**os.environ, **process_obj.env}
@@ -97,52 +87,7 @@
             cmd[0] = python_exe = sys._base_executable
             child_env["__PYVENV_LAUNCHER__"] = sys.executable
 
-<<<<<<< HEAD
-        try:
-            with os.fdopen(wfd, "wb", closefd=True) as to_child:
-                # start process
-                try:
-                    hp, ht, pid, _ = _winapi.CreateProcess(
-                        python_exe,
-                        cmd,
-                        None,
-                        None,
-                        False,
-                        POPEN_FLAG,
-                        child_env,
-                        None,
-                        None,
-                    )
-                    _winapi.CloseHandle(ht)
-                except BaseException:
-                    _winapi.CloseHandle(rhandle)
-                    raise
 
-                # set attributes of self
-                self.pid = pid
-                self.returncode = None
-                self._handle = hp
-                self.sentinel = int(hp)
-                self.finalizer = util.Finalize(
-                    self, _close_handles, (self.sentinel, int(rhandle))
-                )
-
-                # send information to child
-                set_spawning_popen(self)
-                try:
-                    reduction.dump(prep_data, to_child)
-                    reduction.dump(process_obj, to_child)
-                finally:
-                    set_spawning_popen(None)
-        except IOError as exc:
-            # IOError 22 happens when the launched subprocess terminated before
-            # wfd.close is called. Thus we can safely ignore it.
-            if exc.errno != 22:
-                raise
-            util.debug(
-                f"While starting {process_obj._name}, ignored a IOError 22"
-            )
-=======
         cmd = " ".join(f'"{x}"' for x in cmd)
 
         with open(wfd, "wb") as to_child:
@@ -179,61 +124,4 @@
                 reduction.dump(prep_data, to_child)
                 reduction.dump(process_obj, to_child)
             finally:
-                set_spawning_popen(None)
-
-
-def get_command_line(pipe_handle, parent_pid, **kwds):
-    """Returns prefix of command line used for spawning a child process."""
-    if getattr(sys, "frozen", False):
-        return [sys.executable, "--multiprocessing-fork", pipe_handle]
-    else:
-        prog = (
-            "from loky.backend.popen_loky_win32 import main; "
-            f"main(pipe_handle={pipe_handle}, parent_pid={parent_pid})"
-        )
-        opts = util._args_from_interpreter_flags()
-        return [
-            spawn.get_executable(),
-            *opts,
-            "-c",
-            prog,
-            "--multiprocessing-fork",
-        ]
-
-
-def is_forking(argv):
-    """Return whether commandline indicates we are forking."""
-    if len(argv) >= 2 and argv[1] == "--multiprocessing-fork":
-        return True
-    else:
-        return False
-
-
-def main(pipe_handle, parent_pid=None):
-    """Run code specified by data received over pipe."""
-    assert is_forking(sys.argv), "Not forking"
-
-    if parent_pid is not None:
-        source_process = _winapi.OpenProcess(
-            _winapi.SYNCHRONIZE | _winapi.PROCESS_DUP_HANDLE, False, parent_pid
-        )
-    else:
-        source_process = None
-    new_handle = reduction.duplicate(
-        pipe_handle, source_process=source_process
-    )
-    fd = msvcrt.open_osfhandle(new_handle, os.O_RDONLY)
-    parent_sentinel = source_process
-
-    with os.fdopen(fd, "rb", closefd=True) as from_parent:
-        process.current_process()._inheriting = True
-        try:
-            preparation_data = load(from_parent)
-            spawn.prepare(preparation_data, parent_sentinel)
-            self = load(from_parent)
-        finally:
-            del process.current_process()._inheriting
-
-    exitcode = self._bootstrap(parent_sentinel)
-    sys.exit(exitcode)
->>>>>>> 410b2c20
+                set_spawning_popen(None)