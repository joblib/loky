###############################################################################
# Re-implementation of the ProcessPoolExecutor more robust to faults
#
# author: Thomas Moreau and Olivier Grisel
#
# adapted from concurrent/futures/process_pool_executor.py (17/02/2017)
#  * Add an extra management thread to detect executor_manager_thread failures,
#  * Improve the shutdown process to avoid deadlocks,
#  * Add timeout for workers,
#  * More robust pickling process.
#
# Copyright 2009 Brian Quinlan. All Rights Reserved.
# Licensed to PSF under a Contributor Agreement.

"""Implements ProcessPoolExecutor.

The follow diagram and text describe the data-flow through the system:

|======================= In-process =====================|== Out-of-process ==|

+----------+     +----------+       +--------+     +-----------+    +---------+
|          |  => | Work Ids |       |        |     | Call Q    |    | Process |
|          |     +----------+       |        |     +-----------+    |  Pool   |
|          |     | ...      |       |        |     | ...       |    +---------+
|          |     | 6        |    => |        |  => | 5, call() | => |         |
|          |     | 7        |       |        |     | ...       |    |         |
| Process  |     | ...      |       | Local  |     +-----------+    | Process |
|  Pool    |     +----------+       | Worker |                      |  #1..n  |
| Executor |                        | Thread |                      |         |
|          |     +----------- +     |        |     +-----------+    |         |
|          | <=> | Work Items | <=> |        | <=  | Result Q  | <= |         |
|          |     +------------+     |        |     +-----------+    |         |
|          |     | 6: call()  |     |        |     | ...       |    |         |
|          |     |    future  |     +--------+     | 4, result |    |         |
|          |     | ...        |                    | 3, except |    |         |
+----------+     +------------+                    +-----------+    +---------+

Executor.submit() called:
- creates a uniquely numbered _WorkItem and adds it to the "Work Items" dict
- adds the id of the _WorkItem to the "Work Ids" queue

Local worker thread:
- reads work ids from the "Work Ids" queue and looks up the corresponding
  WorkItem from the "Work Items" dict: if the work item has been cancelled then
  it is simply removed from the dict, otherwise it is repackaged as a
  _CallItem and put in the "Call Q". New _CallItems are put in the "Call Q"
  until "Call Q" is full. NOTE: the size of the "Call Q" is kept small because
  calls placed in the "Call Q" can no longer be cancelled with Future.cancel().
- reads _ResultItems from "Result Q", updates the future stored in the
  "Work Items" dict and deletes the dict entry

Process #1..n:
- reads _CallItems from "Call Q", executes the calls, and puts the resulting
  _ResultItems in "Result Q"
"""


__author__ = "Thomas Moreau (thomas.moreau.2010@gmail.com)"


import os
import gc
import sys
import queue
import struct
import weakref
import warnings
import itertools
import traceback
import threading
from time import time, sleep
import multiprocessing as mp
from functools import partial
from pickle import PicklingError
from concurrent.futures import Executor
from concurrent.futures._base import LOGGER
from concurrent.futures.process import BrokenProcessPool as _BPPException
from multiprocessing.connection import wait

from ._base import Future
from .backend import get_context
from .backend.context import cpu_count, _MAX_WINDOWS_WORKERS
from .backend.queues import Queue, SimpleQueue
from .backend.reduction import set_loky_pickler, get_loky_pickler_name
from .backend.utils import kill_process_tree, get_exitcodes_terminated_worker
from .initializers import _prepare_initializer


# Mechanism to prevent infinite process spawning. When a worker of a
# ProcessPoolExecutor nested in MAX_DEPTH Executor tries to create a new
# Executor, a LokyRecursionError is raised
MAX_DEPTH = int(os.environ.get("LOKY_MAX_DEPTH", 10))
_CURRENT_DEPTH = 0

# Minimum time interval between two consecutive memory leak protection checks.
_MEMORY_LEAK_CHECK_DELAY = 1.0

# Number of bytes of memory usage allowed over the reference process size.
_MAX_MEMORY_LEAK_SIZE = int(3e8)


try:
    from psutil import Process

    _USE_PSUTIL = True

    def _get_memory_usage(pid, force_gc=False):
        if force_gc:
            gc.collect()

        mem_size = Process(pid).memory_info().rss
        mp.util.debug(f"psutil return memory size: {mem_size}")
        return mem_size

except ImportError:
    _USE_PSUTIL = False


class _ThreadWakeup:
    def __init__(self):
        self._closed = False
        self._reader, self._writer = mp.Pipe(duplex=False)

    def close(self):
        if not self._closed:
            self._closed = True
            self._writer.close()
            self._reader.close()

    def wakeup(self):
        if not self._closed:
            self._writer.send_bytes(b"")

    def clear(self):
        if not self._closed:
            while self._reader.poll():
                self._reader.recv_bytes()


class _ExecutorFlags:
    """necessary references to maintain executor states without preventing gc

    It permits to keep the information needed by executor_manager_thread
    and crash_detection_thread to maintain the pool without preventing the
    garbage collection of unreferenced executors.
    """

    def __init__(self, shutdown_lock):

        self.shutdown = False
        self.broken = None
        self.kill_workers = False
        self.shutdown_lock = shutdown_lock

    def flag_as_shutting_down(self, kill_workers=None):
        with self.shutdown_lock:
            self.shutdown = True
            if kill_workers is not None:
                self.kill_workers = kill_workers

    def flag_as_broken(self, broken):
        with self.shutdown_lock:
            self.shutdown = True
            self.broken = broken


# Prior to 3.9, executor_manager_thread is created as daemon thread. This means
# that it is not joined automatically when the interpreter is shutting down.
# To work around this problem, an exit handler is installed to tell the
# thread to exit when the interpreter is shutting down and then waits until
# it finishes. The thread needs to be daemonized because the atexit hooks are
# called after all non daemonized threads are joined.
#
# Starting 3.9, there exists a specific atexit hook to be called before joining
# the threads so the executor_manager_thread does not need to be daemonized
# anymore.
#
# The atexit hooks are registered when starting the first ProcessPoolExecutor
# to avoid import having an effect on the interpreter.

_global_shutdown = False
_global_shutdown_lock = threading.Lock()
_threads_wakeups = weakref.WeakKeyDictionary()


def _python_exit():
    global _global_shutdown
    _global_shutdown = True

    # Materialize the list of items to avoid error due to iterating over
    # changing size dictionary.
    items = list(_threads_wakeups.items())
    if len(items) > 0:
        mp.util.debug(
            "Interpreter shutting down. Waking up {len(items)}"
            f"executor_manager_thread:\n{items}"
        )

    # Wake up the executor_manager_thread's so they can detect the interpreter
    # is shutting down and exit.
    for _, (shutdown_lock, thread_wakeup) in items:
        with shutdown_lock:
            thread_wakeup.wakeup()

    # Collect the executor_manager_thread's to make sure we exit cleanly.
    for thread, _ in items:
        # This locks is to prevent situations where an executor is gc'ed in one
        # thread while the atexit finalizer is running in another thread. This
        # can happen when joblib is used in pypy for instance.
        with _global_shutdown_lock:
            thread.join()


# With the fork context, _thread_wakeups is propagated to children.
# Clear it after fork to avoid some situation that can cause some
# freeze when joining the workers.
mp.util.register_after_fork(_threads_wakeups, lambda obj: obj.clear())


# Module variable to register the at_exit call
process_pool_executor_at_exit = None

# Controls how many more calls than processes will be queued in the call queue.
# A smaller number will mean that processes spend more time idle waiting for
# work while a larger number will make Future.cancel() succeed less frequently
# (Futures in the call queue cannot be cancelled).
EXTRA_QUEUED_CALLS = 1


class _RemoteTraceback(Exception):
    """Embed stringification of remote traceback in local traceback"""

    def __init__(self, tb=None):
        self.tb = f'\n"""\n{tb}"""'

    def __str__(self):
        return self.tb


# Do not inherit from BaseException to mirror
# concurrent.futures.process._ExceptionWithTraceback
class _ExceptionWithTraceback:
    def __init__(self, exc):
        tb = getattr(exc, "__traceback__", None)
        if tb is None:
            _, _, tb = sys.exc_info()
        tb = traceback.format_exception(type(exc), exc, tb)
        tb = "".join(tb)
        self.exc = exc
        self.tb = tb

    def __reduce__(self):
        return _rebuild_exc, (self.exc, self.tb)


def _rebuild_exc(exc, tb):
    exc.__cause__ = _RemoteTraceback(tb)
    return exc


class _WorkItem:

    __slots__ = ["future", "fn", "args", "kwargs"]

    def __init__(self, future, fn, args, kwargs):
        self.future = future
        self.fn = fn
        self.args = args
        self.kwargs = kwargs


class _ResultItem:
    def __init__(self, work_id, exception=None, result=None):
        self.work_id = work_id
        self.exception = exception
        self.result = result


class _CallItem:
    def __init__(self, work_id, fn, args, kwargs):
        self.work_id = work_id
        self.fn = fn
        self.args = args
        self.kwargs = kwargs

        # Store the current loky_pickler so it is correctly set in the worker
        self.loky_pickler = get_loky_pickler_name()

    def __call__(self):
        set_loky_pickler(self.loky_pickler)
        return self.fn(*self.args, **self.kwargs)

    def __repr__(self):
        return (
            f"CallItem({self.work_id}, {self.fn}, {self.args}, {self.kwargs})"
        )


class _SafeQueue(Queue):
    """Safe Queue set exception to the future object linked to a job"""

    def __init__(
        self,
        max_size=0,
        ctx=None,
        pending_work_items=None,
        running_work_items=None,
        thread_wakeup=None,
        reducers=None,
    ):
        self.thread_wakeup = thread_wakeup
        self.pending_work_items = pending_work_items
        self.running_work_items = running_work_items
        super().__init__(max_size, reducers=reducers, ctx=ctx)

    def _on_queue_feeder_error(self, e, obj):
        if isinstance(obj, _CallItem):
            # format traceback only works on python3
            if isinstance(e, struct.error):
                raised_error = RuntimeError(
                    "The task could not be sent to the workers as it is too "
                    "large for `send_bytes`."
                )
            else:
                raised_error = PicklingError(
                    "Could not pickle the task to send it to the workers."
                )
            tb = traceback.format_exception(
                type(e), e, getattr(e, "__traceback__", None)
            )
            raised_error.__cause__ = _RemoteTraceback("".join(tb))
            work_item = self.pending_work_items.pop(obj.work_id, None)
            self.running_work_items.remove(obj.work_id)
            # work_item can be None if another process terminated. In this
            # case, the executor_manager_thread fails all work_items with
            # BrokenProcessPool
            if work_item is not None:
                work_item.future.set_exception(raised_error)
                del work_item
            self.thread_wakeup.wakeup()
        else:
            super()._on_queue_feeder_error(e, obj)


def _get_chunks(chunksize, *iterables):
    """Iterates over zip()ed iterables in chunks."""
    it = zip(*iterables)
    while True:
        chunk = tuple(itertools.islice(it, chunksize))
        if not chunk:
            return
        yield chunk


def _process_chunk(fn, chunk):
    """Processes a chunk of an iterable passed to map.

    Runs the function passed to map() on a chunk of the
    iterable passed to map.

    This function is run in a separate process.

    """
    return [fn(*args) for args in chunk]


def _sendback_result(result_queue, work_id, result=None, exception=None):
    """Safely send back the given result or exception"""
    try:
        result_queue.put(
            _ResultItem(work_id, result=result, exception=exception)
        )
    except BaseException as e:
        exc = _ExceptionWithTraceback(e)
        result_queue.put(_ResultItem(work_id, exception=exc))


<<<<<<< HEAD
def _process_worker(call_queue, result_queue, initializer, initargs,
                    processes_management_lock, timeout, worker_exit_lock,
                    current_depth, worker_id):
=======
def _process_worker(
    call_queue,
    result_queue,
    initializer,
    initargs,
    processes_management_lock,
    timeout,
    worker_exit_lock,
    current_depth,
):
>>>>>>> 2c21e44d
    """Evaluates calls from call_queue and places the results in result_queue.

    This worker is run in a separate process.

    Args:
        call_queue: A ctx.Queue of _CallItems that will be read and
            evaluated by the worker.
        result_queue: A ctx.Queue of _ResultItems that will written
            to by the worker.
        initializer: A callable initializer, or None
        initargs: A tuple of args for the initializer
        processes_management_lock: A ctx.Lock avoiding worker timeout while
            some workers are being spawned.
        timeout: maximum time to wait for a new item in the call_queue. If that
            time is expired, the worker will shutdown.
        worker_exit_lock: Lock to avoid flagging the executor as broken on
            workers timeout.
        current_depth: Nested parallelism level, to avoid infinite spawning.
    """
    if initializer is not None:
        try:
            initializer(*initargs)
        except BaseException:
            LOGGER.critical("Exception in initializer:", exc_info=True)
            # The parent will notice that the process stopped and
            # mark the pool broken
            return

    # set the global _CURRENT_DEPTH mechanism to limit recursive call
    global _CURRENT_DEPTH
    _CURRENT_DEPTH = current_depth
    _process_reference_size = None
    _last_memory_leak_check = None
    pid = os.getpid()

<<<<<<< HEAD
    # set the worker_id environment variable
    os.environ["LOKY_WORKER_ID"] = str(worker_id)

    mp.util.debug('Worker started with timeout=%s' % timeout)
=======
    mp.util.debug(f"Worker started with timeout={timeout}")
>>>>>>> 2c21e44d
    while True:
        try:
            call_item = call_queue.get(block=True, timeout=timeout)
            if call_item is None:
                mp.util.info("Shutting down worker on sentinel")
        except queue.Empty:
            mp.util.info(f"Shutting down worker after timeout {timeout:0.3f}s")
            if processes_management_lock.acquire(block=False):
                processes_management_lock.release()
                call_item = None
            else:
                mp.util.info("Could not acquire processes_management_lock")
                continue
        except BaseException:
            previous_tb = traceback.format_exc()
            try:
                result_queue.put(_RemoteTraceback(previous_tb))
            except BaseException:
                # If we cannot format correctly the exception, at least print
                # the traceback.
                print(previous_tb)
            mp.util.debug("Exiting with code 1")
            sys.exit(1)
        if call_item is None:
            # Notify queue management thread about worker shutdown
            result_queue.put(pid)
            is_clean = worker_exit_lock.acquire(True, timeout=30)

            # Early notify any loky executor running in this worker process
            # (nested parallelism) that this process is about to shutdown to
            # avoid a deadlock waiting undifinitely for the worker to finish.
            _python_exit()

            if is_clean:
                mp.util.debug("Exited cleanly")
            else:
                mp.util.info("Main process did not release worker_exit")
            return
        try:
            r = call_item()
        except BaseException as e:
            exc = _ExceptionWithTraceback(e)
            result_queue.put(_ResultItem(call_item.work_id, exception=exc))
        else:
            _sendback_result(result_queue, call_item.work_id, result=r)
            del r

        # Free the resource as soon as possible, to avoid holding onto
        # open files or shared memory that is not needed anymore
        del call_item

        if _USE_PSUTIL:
            if _process_reference_size is None:
                # Make reference measurement after the first call
                _process_reference_size = _get_memory_usage(pid, force_gc=True)
                _last_memory_leak_check = time()
                continue
            if time() - _last_memory_leak_check > _MEMORY_LEAK_CHECK_DELAY:
                mem_usage = _get_memory_usage(pid)
                _last_memory_leak_check = time()
                if mem_usage - _process_reference_size < _MAX_MEMORY_LEAK_SIZE:
                    # Memory usage stays within bounds: everything is fine.
                    continue

                # Check again memory usage; this time take the measurement
                # after a forced garbage collection to break any reference
                # cycles.
                mem_usage = _get_memory_usage(pid, force_gc=True)
                _last_memory_leak_check = time()
                if mem_usage - _process_reference_size < _MAX_MEMORY_LEAK_SIZE:
                    # The GC managed to free the memory: everything is fine.
                    continue

                # The process is leaking memory: let the master process
                # know that we need to start a new worker.
                mp.util.info("Memory leak detected: shutting down worker")
                result_queue.put(pid)
                with worker_exit_lock:
                    mp.util.debug("Exit due to memory leak")
                    return
        else:
            # if psutil is not installed, trigger gc.collect events
            # regularly to limit potential memory leaks due to reference cycles
            if _last_memory_leak_check is None or (
                time() - _last_memory_leak_check > _MEMORY_LEAK_CHECK_DELAY
            ):
                gc.collect()
                _last_memory_leak_check = time()


class _ExecutorManagerThread(threading.Thread):
    """Manages the communication between this process and the worker processes.

    The manager is run in a local thread.

    Args:
        executor: A reference to the ProcessPoolExecutor that owns
            this thread. A weakref will be own by the manager as well as
            references to internal objects used to introspect the state of
            the executor.
    """

    def __init__(self, executor):
        # Store references to necessary internals of the executor.

        # A _ThreadWakeup to allow waking up the executor_manager_thread from
        # the main Thread and avoid deadlocks caused by permanently
        # locked queues.
        self.thread_wakeup = executor._executor_manager_thread_wakeup
        self.shutdown_lock = executor._shutdown_lock

        # A weakref.ref to the ProcessPoolExecutor that owns this thread. Used
        # to determine if the ProcessPoolExecutor has been garbage collected
        # and that the manager can exit.
        # When the executor gets garbage collected, the weakref callback
        # will wake up the queue management thread so that it can terminate
        # if there is no pending work item.
        def weakref_cb(
            _,
            thread_wakeup=self.thread_wakeup,
            shutdown_lock=self.shutdown_lock,
        ):
            if mp is not None:
                # At this point, the multiprocessing module can already be
                # garbage collected. We only log debug info when still
                # possible.
                mp.util.debug(
                    "Executor collected: triggering callback for"
                    " QueueManager wakeup"
                )
            with shutdown_lock:
                thread_wakeup.wakeup()

        self.executor_reference = weakref.ref(executor, weakref_cb)

        # The flags of the executor
        self.executor_flags = executor._flags

        # A list of the ctx.Process instances used as workers.
        self.processes = executor._processes

        # A dict mapping worker pids to worker IDs
        self.process_worker_ids = executor._process_worker_ids

        # A ctx.Queue that will be filled with _CallItems derived from
        # _WorkItems for processing by the process workers.
        self.call_queue = executor._call_queue

        # A ctx.SimpleQueue of _ResultItems generated by the process workers.
        self.result_queue = executor._result_queue

        # A queue.Queue of work ids e.g. Queue([5, 6, ...]).
        self.work_ids_queue = executor._work_ids

        # A dict mapping work ids to _WorkItems e.g.
        #     {5: <_WorkItem...>, 6: <_WorkItem...>, ...}
        self.pending_work_items = executor._pending_work_items

        # A list of the work_ids that are currently running
        self.running_work_items = executor._running_work_items

        # A lock to avoid concurrent shutdown of workers on timeout and spawn
        # of new processes or shut down
        self.processes_management_lock = executor._processes_management_lock

        super().__init__(name="ExecutorManagerThread")
        if sys.version_info < (3, 9):
            self.daemon = True

    def run(self):
        # Main loop for the executor manager thread.

        while True:
            self.add_call_item_to_queue()

            result_item, is_broken, bpe = self.wait_result_broken_or_wakeup()

            if is_broken:
                self.terminate_broken(bpe)
                return
            if result_item is not None:
                self.process_result_item(result_item)
                # Delete reference to result_item to avoid keeping references
                # while waiting on new results.
                del result_item

            if self.is_shutting_down():
                self.flag_executor_shutting_down()

                # Since no new work items can be added, it is safe to shutdown
                # this thread if there are no pending work items.
                if not self.pending_work_items:
                    self.join_executor_internals()
                    return

    def add_call_item_to_queue(self):
        # Fills call_queue with _WorkItems from pending_work_items.
        # This function never blocks.
        while True:
            if self.call_queue.full():
                return
            try:
                work_id = self.work_ids_queue.get(block=False)
            except queue.Empty:
                return
            else:
                work_item = self.pending_work_items[work_id]

                if work_item.future.set_running_or_notify_cancel():
                    self.running_work_items += [work_id]
                    self.call_queue.put(
                        _CallItem(
                            work_id,
                            work_item.fn,
                            work_item.args,
                            work_item.kwargs,
                        ),
                        block=True,
                    )
                else:
                    del self.pending_work_items[work_id]
                    continue

    def wait_result_broken_or_wakeup(self):
        # Wait for a result to be ready in the result_queue while checking
        # that all worker processes are still running, or for a wake up
        # signal send. The wake up signals come either from new tasks being
        # submitted, from the executor being shutdown/gc-ed, or from the
        # shutdown of the python interpreter.
        result_reader = self.result_queue._reader
        wakeup_reader = self.thread_wakeup._reader
        readers = [result_reader, wakeup_reader]
        worker_sentinels = [p.sentinel for p in list(self.processes.values())]
        ready = wait(readers + worker_sentinels)

        bpe = None
        is_broken = True
        result_item = None
        if result_reader in ready:
            try:
                result_item = result_reader.recv()
                if isinstance(result_item, _RemoteTraceback):
                    bpe = BrokenProcessPool(
                        "A task has failed to un-serialize. Please ensure that"
                        " the arguments of the function are all picklable."
                    )
                    bpe.__cause__ = result_item
                else:
                    is_broken = False
            except BaseException as e:
                bpe = BrokenProcessPool(
                    "A result has failed to un-serialize. Please ensure that "
                    "the objects returned by the function are always "
                    "picklable."
                )
                tb = traceback.format_exception(
                    type(e), e, getattr(e, "__traceback__", None)
                )
                bpe.__cause__ = _RemoteTraceback("".join(tb))

        elif wakeup_reader in ready:
            # This is simply a wake-up event that might either trigger putting
            # more tasks in the queue or trigger the clean up of resources.
            is_broken = False
        else:
            # A worker has terminated and we don't know why, set the state of
            # the executor as broken
            exit_codes = ""
            if sys.platform != "win32":
                # In Windows, introspecting terminated workers exitcodes seems
                # unstable, therefore they are not appended in the exception
                # message.
                exit_codes = (
                    "\nThe exit codes of the workers are "
                    f"{get_exitcodes_terminated_worker(self.processes)}"
                )
            mp.util.debug(
                "A worker unexpectedly terminated. Workers that "
                "might have caused the breakage: "
                + str(
                    {
                        p.name: p.exitcode
                        for p in list(self.processes.values())
                        if p is not None and p.sentinel in ready
                    }
                )
            )
            bpe = TerminatedWorkerError(
                "A worker process managed by the executor was unexpectedly "
                "terminated. This could be caused by a segmentation fault "
                "while calling the function or by an excessive memory usage "
                "causing the Operating System to kill the worker.\n"
                f"{exit_codes}"
            )

        self.thread_wakeup.clear()

        return result_item, is_broken, bpe

    def process_result_item(self, result_item):
        # Process the received a result_item. This can be either the PID of a
        # worker that exited gracefully or a _ResultItem

        if isinstance(result_item, int):
            # Clean shutdown of a worker using its PID, either on request
            # by the executor.shutdown method or by the timeout of the worker
            # itself: we should not mark the executor as broken.
            with self.processes_management_lock:
                p = self.processes.pop(result_item, None)
                self.process_worker_ids.pop(result_item, None)

            # p can be None if the executor is concurrently shutting down.
            if p is not None:
                p._worker_exit_lock.release()
                mp.util.debug(
                    f"joining {p.name} when processing {p.pid} as result_item"
                )
                p.join()
                del p

            # Make sure the executor have the right number of worker, even if a
            # worker timeout while some jobs were submitted. If some work is
            # pending or there is less processes than running items, we need to
            # start a new Process and raise a warning.
            n_pending = len(self.pending_work_items)
            n_running = len(self.running_work_items)
            if n_pending - n_running > 0 or n_running > len(self.processes):
                executor = self.executor_reference()
                if (
                    executor is not None
                    and len(self.processes) < executor._max_workers
                ):
                    warnings.warn(
                        "A worker stopped while some jobs were given to the "
                        "executor. This can be caused by a too short worker "
                        "timeout or by a memory leak.",
                        UserWarning,
                    )
                    with executor._processes_management_lock:
                        executor._adjust_process_count()
                    executor = None
        else:
            # Received a _ResultItem so mark the future as completed.
            work_item = self.pending_work_items.pop(result_item.work_id, None)
            # work_item can be None if another process terminated (see above)
            if work_item is not None:
                if result_item.exception:
                    work_item.future.set_exception(result_item.exception)
                else:
                    work_item.future.set_result(result_item.result)
                self.running_work_items.remove(result_item.work_id)

    def is_shutting_down(self):
        # Check whether we should start shutting down the executor.
        executor = self.executor_reference()
        # No more work items can be added if:
        #   - The interpreter is shutting down OR
        #   - The executor that owns this thread is not broken AND
        #        * The executor that owns this worker has been collected OR
        #        * The executor that owns this worker has been shutdown.
        # If the executor is broken, it should be detected in the next loop.
        return _global_shutdown or (
            (executor is None or self.executor_flags.shutdown)
            and not self.executor_flags.broken
        )

    def terminate_broken(self, bpe):
        # Terminate the executor because it is in a broken state. The bpe
        # argument can be used to display more information on the error that
        # lead the executor into becoming broken.

        # Mark the process pool broken so that submits fail right now.
        self.executor_flags.flag_as_broken(bpe)

        # Mark pending tasks as failed.
        for work_item in self.pending_work_items.values():
            work_item.future.set_exception(bpe)
            # Delete references to object. See issue16284
            del work_item
        self.pending_work_items.clear()

        # Terminate remaining workers forcibly: the queues or their
        # locks may be in a dirty state and block forever.
        self.kill_workers(reason="broken executor")

        # clean up resources
        self.join_executor_internals()

    def flag_executor_shutting_down(self):
        # Flag the executor as shutting down and cancel remaining tasks if
        # requested as early as possible if it is not gc-ed yet.
        self.executor_flags.flag_as_shutting_down()

        # Cancel pending work items if requested.
        if self.executor_flags.kill_workers:
            while self.pending_work_items:
                _, work_item = self.pending_work_items.popitem()
                work_item.future.set_exception(
                    ShutdownExecutorError(
                        "The Executor was shutdown with `kill_workers=True` "
                        "before this job could complete."
                    )
                )
                del work_item

            # Kill the remaining worker forcibly to no waste time joining them
            self.kill_workers(reason="executor shutting down")

    def kill_workers(self, reason=""):
        # Terminate the remaining workers using SIGKILL. This function also
        # terminates descendant workers of the children in case there is some
        # nested parallelism.
        while self.processes:
<<<<<<< HEAD
            pid, p = self.processes.popitem()
            self.process_worker_ids.pop(pid, None)

            mp.util.debug('terminate process {}'.format(p.name))
=======
            _, p = self.processes.popitem()
            mp.util.debug(f"terminate process {p.name}, reason: {reason}")
>>>>>>> 2c21e44d
            try:
                kill_process_tree(p)
            except ProcessLookupError:  # pragma: no cover
                pass

    def shutdown_workers(self):
        # shutdown all workers in self.processes

        # Create a list to avoid RuntimeError due to concurrent modification of
        # processes. nb_children_alive is thus an upper bound. Also release the
        # processes' _worker_exit_lock to accelerate the shutdown procedure, as
        # there is no need for hand-shake here.
        with self.processes_management_lock:
            n_children_to_stop = 0
            for p in list(self.processes.values()):
                mp.util.debug(f"releasing worker exit lock on {p.name}")
                p._worker_exit_lock.release()
                n_children_to_stop += 1

        mp.util.debug(f"found {n_children_to_stop} processes to stop")

        # Send the right number of sentinels, to make sure all children are
        # properly terminated. Do it with a mechanism that avoid hanging on
        # Full queue when all workers have already been shutdown.
        n_sentinels_sent = 0
        cooldown_time = 0.001
        while (
            n_sentinels_sent < n_children_to_stop
            and self.get_n_children_alive() > 0
        ):
            for _ in range(n_children_to_stop - n_sentinels_sent):
                try:
                    self.call_queue.put_nowait(None)
                    n_sentinels_sent += 1
                except queue.Full as e:
                    if cooldown_time > 5.0:
                        mp.util.info(
                            "failed to send all sentinels and exit with error."
                            f"\ncall_queue size={self.call_queue._maxsize}; "
                            f" full is {self.call_queue.full()}; "
                        )
                        raise e
                    mp.util.info(
                        "full call_queue prevented to send all sentinels at "
                        "once, waiting..."
                    )
                    sleep(cooldown_time)
                    cooldown_time *= 1.2
                    break

        mp.util.debug(f"sent {n_sentinels_sent} sentinels to the call queue")

    def join_executor_internals(self):
        self.shutdown_workers()

        # Release the queue's resources as soon as possible. Flag the feeder
        # thread for clean exit to avoid having the crash detection thread flag
        # the Executor as broken during the shutdown. This is safe as either:
        #  * We don't need to communicate with the workers anymore
        #  * There is nothing left in the Queue buffer except None sentinels
        mp.util.debug("closing call_queue")
        self.call_queue.close()
        self.call_queue.join_thread()

        # Closing result_queue
        mp.util.debug("closing result_queue")
        self.result_queue.close()

        mp.util.debug("closing thread_wakeup")
        with self.shutdown_lock:
            self.thread_wakeup.close()

        # If .join() is not called on the created processes then
        # some ctx.Queue methods may deadlock on macOS.
        with self.processes_management_lock:
            mp.util.debug(f"joining {len(self.processes)} processes")
            n_joined_processes = 0
            while True:
                try:
                    pid, p = self.processes.popitem()
                    mp.util.debug(f"joining process {p.name} with pid {pid}")
                    p.join()
                    n_joined_processes += 1
                except KeyError:
                    break

            mp.util.debug(
                "executor management thread clean shutdown of "
                f"{n_joined_processes} workers"
            )

    def get_n_children_alive(self):
        # This is an upper bound on the number of children alive.
        with self.processes_management_lock:
            return sum(p.is_alive() for p in list(self.processes.values()))


_system_limits_checked = False
_system_limited = None


def _check_system_limits():
    global _system_limits_checked, _system_limited
    if _system_limits_checked and _system_limited:
        raise NotImplementedError(_system_limited)
    _system_limits_checked = True
    try:
        nsems_max = os.sysconf("SC_SEM_NSEMS_MAX")
    except (AttributeError, ValueError):
        # sysconf not available or setting not available
        return
    if nsems_max == -1:
        # undetermined limit, assume that limit is determined
        # by available memory only
        return
    if nsems_max >= 256:
        # minimum number of semaphores available
        # according to POSIX
        return
    _system_limited = (
        f"system provides too few semaphores ({nsems_max} available, "
        "256 necessary)"
    )
    raise NotImplementedError(_system_limited)


def _chain_from_iterable_of_lists(iterable):
    """
    Specialized implementation of itertools.chain.from_iterable.
    Each item in *iterable* should be a list.  This function is
    careful not to keep references to yielded objects.
    """
    for element in iterable:
        element.reverse()
        while element:
            yield element.pop()


def _check_max_depth(context):
    # Limit the maxmal recursion level
    global _CURRENT_DEPTH
    if context.get_start_method() == "fork" and _CURRENT_DEPTH > 0:
        raise LokyRecursionError(
            "Could not spawn extra nested processes at depth superior to "
            "MAX_DEPTH=1. It is not possible to increase this limit when "
            "using the 'fork' start method."
        )

    if 0 < MAX_DEPTH and _CURRENT_DEPTH + 1 > MAX_DEPTH:
        raise LokyRecursionError(
            "Could not spawn extra nested processes at depth superior to "
            f"MAX_DEPTH={MAX_DEPTH}. If this is intendend, you can change "
            "this limit with the LOKY_MAX_DEPTH environment variable."
        )


class LokyRecursionError(RuntimeError):
    """A process tries to spawn too many levels of nested processes."""


class BrokenProcessPool(_BPPException):
    """
    Raised when the executor is broken while a future was in the running state.
    The cause can an error raised when unpickling the task in the worker
    process or when unpickling the result value in the parent process. It can
    also be caused by a worker process being terminated unexpectedly.
    """


class TerminatedWorkerError(BrokenProcessPool):
    """
    Raised when a process in a ProcessPoolExecutor terminated abruptly
    while a future was in the running state.
    """


# Alias for backward compat (for code written for loky 1.1.4 and earlier). Do
# not use in new code.
BrokenExecutor = BrokenProcessPool


class ShutdownExecutorError(RuntimeError):

    """
    Raised when a ProcessPoolExecutor is shutdown while a future was in the
    running or pending state.
    """


class ProcessPoolExecutor(Executor):

    _at_exit = None

    def __init__(
        self,
        max_workers=None,
        job_reducers=None,
        result_reducers=None,
        timeout=None,
        context=None,
        initializer=None,
        initargs=(),
        env=None,
    ):
        """Initializes a new ProcessPoolExecutor instance.

        Args:
            max_workers: int, optional (default: cpu_count())
                The maximum number of processes that can be used to execute the
                given calls. If None or not given then as many worker processes
                will be created as the number of CPUs the current process
                can use.
            job_reducers, result_reducers: dict(type: reducer_func)
                Custom reducer for pickling the jobs and the results from the
                Executor. If only `job_reducers` is provided, `result_reducer`
                will use the same reducers
            timeout: int, optional (default: None)
                Idle workers exit after timeout seconds. If a new job is
                submitted after the timeout, the executor will start enough
                new Python processes to make sure the pool of workers is full.
            context: A multiprocessing context to launch the workers. This
                object should provide SimpleQueue, Queue and Process.
            initializer: An callable used to initialize worker processes.
            initargs: A tuple of arguments to pass to the initializer.
            env: A dict of environment variable to overwrite in the child
                process. The environment variables are set before any module is
                loaded. Note that this only works with the loky context.
        """
        _check_system_limits()

        if max_workers is None:
            self._max_workers = cpu_count()
        else:
            if max_workers <= 0:
                raise ValueError("max_workers must be greater than 0")
            self._max_workers = max_workers

        if (
            sys.platform == "win32"
            and self._max_workers > _MAX_WINDOWS_WORKERS
        ):
            warnings.warn(
                f"On Windows, max_workers cannot exceed {_MAX_WINDOWS_WORKERS} "
                "due to limitations of the operating system."
            )
            self._max_workers = _MAX_WINDOWS_WORKERS

        if context is None:
            context = get_context()
        self._context = context
        self._env = env

        self._initializer, self._initargs = _prepare_initializer(
            initializer, initargs
        )
        _check_max_depth(self._context)

        if result_reducers is None:
            result_reducers = job_reducers

        # Timeout
        self._timeout = timeout

        # Management thread
        self._executor_manager_thread = None

        # Map of pids to processes
        self._processes = {}

        # Map of pids to process worker IDs
        self._process_worker_ids = {}

        # Internal variables of the ProcessPoolExecutor
        self._queue_count = 0
        self._pending_work_items = {}
        self._running_work_items = []
        self._work_ids = queue.Queue()
        self._processes_management_lock = self._context.Lock()
        self._executor_manager_thread = None
        self._shutdown_lock = threading.Lock()

        # _ThreadWakeup is a communication channel used to interrupt the wait
        # of the main loop of executor_manager_thread from another thread (e.g.
        # when calling executor.submit or executor.shutdown). We do not use the
        # _result_queue to send wakeup signals to the executor_manager_thread
        # as it could result in a deadlock if a worker process dies with the
        # _result_queue write lock still acquired.
        #
        # _shutdown_lock must be locked to access _ThreadWakeup.wakeup.
        self._executor_manager_thread_wakeup = _ThreadWakeup()

        # Flag to hold the state of the Executor. This permits to introspect
        # the Executor state even once it has been garbage collected.
        self._flags = _ExecutorFlags(self._shutdown_lock)

        # Finally setup the queues for interprocess communication
        self._setup_queues(job_reducers, result_reducers)

        mp.util.debug("ProcessPoolExecutor is setup")

    def _setup_queues(self, job_reducers, result_reducers, queue_size=None):
        # Make the call queue slightly larger than the number of processes to
        # prevent the worker processes from idling. But don't make it too big
        # because futures in the call queue cannot be cancelled.
        if queue_size is None:
            queue_size = 2 * self._max_workers + EXTRA_QUEUED_CALLS
        self._call_queue = _SafeQueue(
            max_size=queue_size,
            pending_work_items=self._pending_work_items,
            running_work_items=self._running_work_items,
            thread_wakeup=self._executor_manager_thread_wakeup,
            reducers=job_reducers,
            ctx=self._context,
        )
        # Killed worker processes can produce spurious "broken pipe"
        # tracebacks in the queue's own worker thread. But we detect killed
        # processes anyway, so silence the tracebacks.
        self._call_queue._ignore_epipe = True

        self._result_queue = SimpleQueue(
            reducers=result_reducers, ctx=self._context
        )

    def _start_executor_manager_thread(self):
        if self._executor_manager_thread is None:
            mp.util.debug("_start_executor_manager_thread called")

            # Start the processes so that their sentinels are known.
            self._executor_manager_thread = _ExecutorManagerThread(self)
            self._executor_manager_thread.start()

            # register this executor in a mechanism that ensures it will wakeup
            # when the interpreter is exiting.
            _threads_wakeups[self._executor_manager_thread] = (
                self._shutdown_lock,
                self._executor_manager_thread_wakeup,
            )

            global process_pool_executor_at_exit
            if process_pool_executor_at_exit is None:
                # Ensure that the _python_exit function will be called before
                # the multiprocessing.Queue._close finalizers which have an
                # exitpriority of 10.

                if sys.version_info < (3, 9):
                    process_pool_executor_at_exit = mp.util.Finalize(
                        None, _python_exit, exitpriority=20
                    )
                else:
                    process_pool_executor_at_exit = threading._register_atexit(
                        _python_exit
                    )

    def _get_available_worker_id(self):
        if _CURRENT_DEPTH > 0:
            return -1

        used_ids = set(self._process_worker_ids.values())
        available_ids = set(range(self._max_workers)) - used_ids
        if len(available_ids):
            return available_ids.pop()
        else:
            return -1

    def _adjust_process_count(self):
        while len(self._processes) < self._max_workers:
            worker_exit_lock = self._context.BoundedSemaphore(1)
<<<<<<< HEAD
            worker_id = self._get_available_worker_id()
            args = (self._call_queue, self._result_queue, self._initializer,
                    self._initargs, self._processes_management_lock,
                    self._timeout, worker_exit_lock, _CURRENT_DEPTH + 1,
                    worker_id)
=======
            args = (
                self._call_queue,
                self._result_queue,
                self._initializer,
                self._initargs,
                self._processes_management_lock,
                self._timeout,
                worker_exit_lock,
                _CURRENT_DEPTH + 1,
            )
>>>>>>> 2c21e44d
            worker_exit_lock.acquire()

            try:
                # Try to spawn the process with some environment variable to
                # overwrite but it only works with the loky context for now.
                p = self._context.Process(
                    target=_process_worker, args=args, env=self._env
                )
            except TypeError:
                p = self._context.Process(target=_process_worker, args=args)
            p._worker_exit_lock = worker_exit_lock
            p.start()
            self._processes[p.pid] = p
<<<<<<< HEAD
            self._process_worker_ids[p.pid] = worker_id
        mp.util.debug('Adjust process count : {}'.format(self._processes))
=======
        mp.util.debug(
            f"Adjusted process count to {self._max_workers}: "
            f"{[(p.name, pid) for pid, p in self._processes.items()]}"
        )
>>>>>>> 2c21e44d

    def _ensure_executor_running(self):
        """ensures all workers and management thread are running"""
        with self._processes_management_lock:
            if len(self._processes) != self._max_workers:
                self._adjust_process_count()
            self._start_executor_manager_thread()

    def submit(self, fn, *args, **kwargs):
        with self._flags.shutdown_lock:
            if self._flags.broken is not None:
                raise self._flags.broken
            if self._flags.shutdown:
                raise ShutdownExecutorError(
                    "cannot schedule new futures after shutdown"
                )

            # Cannot submit a new calls once the interpreter is shutting down.
            # This check avoids spawning new processes at exit.
            if _global_shutdown:
                raise RuntimeError(
                    "cannot schedule new futures after " "interpreter shutdown"
                )

            f = Future()
            w = _WorkItem(f, fn, args, kwargs)

            self._pending_work_items[self._queue_count] = w
            self._work_ids.put(self._queue_count)
            self._queue_count += 1
            # Wake up queue management thread
            self._executor_manager_thread_wakeup.wakeup()

            self._ensure_executor_running()
            return f

    submit.__doc__ = Executor.submit.__doc__

    def map(self, fn, *iterables, **kwargs):
        """Returns an iterator equivalent to map(fn, iter).

        Args:
            fn: A callable that will take as many arguments as there are
                passed iterables.
            timeout: The maximum number of seconds to wait. If None, then there
                is no limit on the wait time.
            chunksize: If greater than one, the iterables will be chopped into
                chunks of size chunksize and submitted to the process pool.
                If set to one, the items in the list will be sent one at a
                time.

        Returns:
            An iterator equivalent to: map(func, *iterables) but the calls may
            be evaluated out-of-order.

        Raises:
            TimeoutError: If the entire result iterator could not be generated
                before the given timeout.
            Exception: If fn(*args) raises for any values.
        """
        timeout = kwargs.get("timeout", None)
        chunksize = kwargs.get("chunksize", 1)
        if chunksize < 1:
            raise ValueError("chunksize must be >= 1.")

        results = super().map(
            partial(_process_chunk, fn),
            _get_chunks(chunksize, *iterables),
            timeout=timeout,
        )
        return _chain_from_iterable_of_lists(results)

    def shutdown(self, wait=True, kill_workers=False):
        mp.util.debug(f"shutting down executor {self}")

        self._flags.flag_as_shutting_down(kill_workers)
        executor_manager_thread = self._executor_manager_thread
        executor_manager_thread_wakeup = self._executor_manager_thread_wakeup

        if executor_manager_thread_wakeup is not None:
            # Wake up queue management thread
            with self._shutdown_lock:
                self._executor_manager_thread_wakeup.wakeup()

        if executor_manager_thread is not None and wait:
            # This locks avoids concurrent join if the interpreter
            # is shutting down.
            with _global_shutdown_lock:
                executor_manager_thread.join()
                _threads_wakeups.pop(executor_manager_thread, None)

        # To reduce the risk of opening too many files, remove references to
        # objects that use file descriptors.
        self._executor_manager_thread = None
        self._executor_manager_thread_wakeup = None
        self._call_queue = None
        self._result_queue = None
        self._processes_management_lock = None

    shutdown.__doc__ = Executor.shutdown.__doc__<|MERGE_RESOLUTION|>--- conflicted
+++ resolved
@@ -375,11 +375,6 @@
         result_queue.put(_ResultItem(work_id, exception=exc))
 
 
-<<<<<<< HEAD
-def _process_worker(call_queue, result_queue, initializer, initargs,
-                    processes_management_lock, timeout, worker_exit_lock,
-                    current_depth, worker_id):
-=======
 def _process_worker(
     call_queue,
     result_queue,
@@ -389,8 +384,8 @@
     timeout,
     worker_exit_lock,
     current_depth,
+    worker_id,
 ):
->>>>>>> 2c21e44d
     """Evaluates calls from call_queue and places the results in result_queue.
 
     This worker is run in a separate process.
@@ -426,14 +421,10 @@
     _last_memory_leak_check = None
     pid = os.getpid()
 
-<<<<<<< HEAD
     # set the worker_id environment variable
     os.environ["LOKY_WORKER_ID"] = str(worker_id)
 
-    mp.util.debug('Worker started with timeout=%s' % timeout)
-=======
     mp.util.debug(f"Worker started with timeout={timeout}")
->>>>>>> 2c21e44d
     while True:
         try:
             call_item = call_queue.get(block=True, timeout=timeout)
@@ -847,15 +838,10 @@
         # terminates descendant workers of the children in case there is some
         # nested parallelism.
         while self.processes:
-<<<<<<< HEAD
             pid, p = self.processes.popitem()
             self.process_worker_ids.pop(pid, None)
 
-            mp.util.debug('terminate process {}'.format(p.name))
-=======
-            _, p = self.processes.popitem()
             mp.util.debug(f"terminate process {p.name}, reason: {reason}")
->>>>>>> 2c21e44d
             try:
                 kill_process_tree(p)
             except ProcessLookupError:  # pragma: no cover
@@ -1223,13 +1209,7 @@
     def _adjust_process_count(self):
         while len(self._processes) < self._max_workers:
             worker_exit_lock = self._context.BoundedSemaphore(1)
-<<<<<<< HEAD
             worker_id = self._get_available_worker_id()
-            args = (self._call_queue, self._result_queue, self._initializer,
-                    self._initargs, self._processes_management_lock,
-                    self._timeout, worker_exit_lock, _CURRENT_DEPTH + 1,
-                    worker_id)
-=======
             args = (
                 self._call_queue,
                 self._result_queue,
@@ -1239,8 +1219,8 @@
                 self._timeout,
                 worker_exit_lock,
                 _CURRENT_DEPTH + 1,
+                worker_id,
             )
->>>>>>> 2c21e44d
             worker_exit_lock.acquire()
 
             try:
@@ -1254,15 +1234,11 @@
             p._worker_exit_lock = worker_exit_lock
             p.start()
             self._processes[p.pid] = p
-<<<<<<< HEAD
             self._process_worker_ids[p.pid] = worker_id
-        mp.util.debug('Adjust process count : {}'.format(self._processes))
-=======
         mp.util.debug(
             f"Adjusted process count to {self._max_workers}: "
             f"{[(p.name, pid) for pid, p in self._processes.items()]}"
         )
->>>>>>> 2c21e44d
 
     def _ensure_executor_running(self):
         """ensures all workers and management thread are running"""
