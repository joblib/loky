--- conflicted
+++ resolved
@@ -848,15 +848,10 @@
         # minimum number of semaphores available
         # according to POSIX
         return
-<<<<<<< HEAD
-    _system_limited = ("system provides too few semaphores "
-                       f"({nsems_max} available, 256 necessary)")
-=======
     _system_limited = (
         f"system provides too few semaphores ({nsems_max} available, "
         "256 necessary)"
     )
->>>>>>> 48de4af3
     raise NotImplementedError(_system_limited)
 
 
